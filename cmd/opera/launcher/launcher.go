package launcher

import (
	"fmt"
	"os"
	"path"
	"sort"
	"strings"
	"time"

	"github.com/Fantom-foundation/lachesis-base/inter/idx"
	"github.com/ethereum/go-ethereum/accounts"
	"github.com/ethereum/go-ethereum/accounts/keystore"
	"github.com/ethereum/go-ethereum/cmd/utils"
	"github.com/ethereum/go-ethereum/console/prompt"
	"github.com/ethereum/go-ethereum/ethclient"
	"github.com/ethereum/go-ethereum/log"
	"github.com/ethereum/go-ethereum/node"
	"github.com/ethereum/go-ethereum/params"
	"gopkg.in/urfave/cli.v1"

	evmetrics "github.com/ethereum/go-ethereum/metrics"

	"github.com/Fantom-foundation/go-opera/cmd/opera/launcher/metrics"
	"github.com/Fantom-foundation/go-opera/cmd/opera/launcher/tracing"
	"github.com/Fantom-foundation/go-opera/debug"
	"github.com/Fantom-foundation/go-opera/evmcore"
	"github.com/Fantom-foundation/go-opera/flags"
	"github.com/Fantom-foundation/go-opera/gossip"
	"github.com/Fantom-foundation/go-opera/gossip/emitter"
	"github.com/Fantom-foundation/go-opera/integration"
	"github.com/Fantom-foundation/go-opera/opera/genesis"
	"github.com/Fantom-foundation/go-opera/opera/genesisstore"
	"github.com/Fantom-foundation/go-opera/utils/errlock"
	"github.com/Fantom-foundation/go-opera/valkeystore"
	_ "github.com/Fantom-foundation/go-opera/version"
)

const (
	// clientIdentifier to advertise over the network.
	clientIdentifier = "go-opera"
)

var (
	// Git SHA1 commit hash of the release (set via linker flags).
	gitCommit = ""
	gitDate   = ""
	// The app that holds all commands and flags.
	app = flags.NewApp(gitCommit, gitDate, "the go-opera command line interface")

	nodeFlags        []cli.Flag
	testFlags        []cli.Flag
	gpoFlags         []cli.Flag
	accountFlags     []cli.Flag
	performanceFlags []cli.Flag
	networkingFlags  []cli.Flag
	txpoolFlags      []cli.Flag
	operaFlags       []cli.Flag
	legacyRpcFlags   []cli.Flag
	rpcFlags         []cli.Flag
	metricsFlags     []cli.Flag
	dbFlags          []cli.Flag
)

func initFlags() {
	// Flags for testing purpose.
	testFlags = []cli.Flag{
		FakeNetFlag,
	}

	// Flags that configure the node.
	gpoFlags = []cli.Flag{}
	accountFlags = []cli.Flag{
		utils.UnlockedAccountFlag,
		utils.PasswordFileFlag,
		utils.ExternalSignerFlag,
		utils.InsecureUnlockAllowedFlag,
	}
	performanceFlags = []cli.Flag{
		CacheFlag,
	}
	networkingFlags = []cli.Flag{
		utils.BootnodesFlag,
		utils.ListenPortFlag,
		utils.MaxPeersFlag,
		utils.MaxPendingPeersFlag,
		utils.NATFlag,
		utils.NoDiscoverFlag,
		utils.DiscoveryV5Flag,
		utils.NetrestrictFlag,
		utils.NodeKeyFileFlag,
		utils.NodeKeyHexFlag,
	}
	txpoolFlags = []cli.Flag{
		utils.TxPoolLocalsFlag,
		utils.TxPoolNoLocalsFlag,
		utils.TxPoolJournalFlag,
		utils.TxPoolRejournalFlag,
		utils.TxPoolPriceLimitFlag,
		utils.TxPoolPriceBumpFlag,
		utils.TxPoolAccountSlotsFlag,
		utils.TxPoolGlobalSlotsFlag,
		utils.TxPoolAccountQueueFlag,
		utils.TxPoolGlobalQueueFlag,
		utils.TxPoolLifetimeFlag,
	}
	operaFlags = []cli.Flag{
		GenesisFlag,
		ExperimentalGenesisFlag,
		utils.IdentityFlag,
		DataDirFlag,
		utils.MinFreeDiskSpaceFlag,
		utils.KeyStoreDirFlag,
		utils.USBFlag,
		utils.SmartCardDaemonPathFlag,
		ExitWhenAgeFlag,
		ExitWhenEpochFlag,
		utils.LightKDFFlag,
		configFileFlag,
		validatorIDFlag,
		validatorPubkeyFlag,
		validatorPasswordFlag,
		SyncModeFlag,
		GCModeFlag,
	}
	legacyRpcFlags = []cli.Flag{
		utils.NoUSBFlag,
		utils.LegacyRPCEnabledFlag,
		utils.LegacyRPCListenAddrFlag,
		utils.LegacyRPCPortFlag,
		utils.LegacyRPCCORSDomainFlag,
		utils.LegacyRPCVirtualHostsFlag,
		utils.LegacyRPCApiFlag,
	}

	rpcFlags = []cli.Flag{
		utils.HTTPEnabledFlag,
		utils.HTTPListenAddrFlag,
		utils.HTTPPortFlag,
		utils.HTTPCORSDomainFlag,
		utils.HTTPVirtualHostsFlag,
		utils.GraphQLEnabledFlag,
		utils.GraphQLCORSDomainFlag,
		utils.GraphQLVirtualHostsFlag,
		utils.HTTPApiFlag,
		utils.HTTPPathPrefixFlag,
		utils.WSEnabledFlag,
		utils.WSListenAddrFlag,
		utils.WSPortFlag,
		utils.WSApiFlag,
		utils.WSAllowedOriginsFlag,
		utils.WSPathPrefixFlag,
		utils.IPCDisabledFlag,
		utils.IPCPathFlag,
		RPCGlobalGasCapFlag,
		RPCGlobalTxFeeCapFlag,
	}

	metricsFlags = []cli.Flag{
		utils.MetricsEnabledFlag,
		utils.MetricsEnabledExpensiveFlag,
		utils.MetricsHTTPFlag,
		utils.MetricsPortFlag,
		utils.MetricsEnableInfluxDBFlag,
		utils.MetricsInfluxDBEndpointFlag,
		utils.MetricsInfluxDBDatabaseFlag,
		utils.MetricsInfluxDBUsernameFlag,
		utils.MetricsInfluxDBPasswordFlag,
		utils.MetricsInfluxDBTagsFlag,
		utils.MetricsEnableInfluxDBV2Flag,
		utils.MetricsInfluxDBTokenFlag,
		utils.MetricsInfluxDBBucketFlag,
		utils.MetricsInfluxDBOrganizationFlag,
		tracing.EnableFlag,
	}
	dbFlags = []cli.Flag{}

	nodeFlags = []cli.Flag{}
	nodeFlags = append(nodeFlags, gpoFlags...)
	nodeFlags = append(nodeFlags, accountFlags...)
	nodeFlags = append(nodeFlags, performanceFlags...)
	nodeFlags = append(nodeFlags, networkingFlags...)
	nodeFlags = append(nodeFlags, txpoolFlags...)
	nodeFlags = append(nodeFlags, operaFlags...)
	nodeFlags = append(nodeFlags, legacyRpcFlags...)
}

// init the CLI app.
func init() {
	overrideFlags()
	overrideParams()

	initFlags()

	// App.

	app.Action = lachesisMain
	app.Version = params.VersionWithCommit(gitCommit, gitDate)
	app.HideVersion = true // we have a command to print the version
	app.Commands = []cli.Command{
		// See accountcmd.go:
		accountCommand,
		walletCommand,
		// see validatorcmd.go:
		validatorCommand,
		// See consolecmd.go:
		consoleCommand,
		attachCommand,
		javascriptCommand,
		// See config.go:
		dumpConfigCommand,
		checkConfigCommand,
		// See misccmd.go:
		versionCommand,
		licenseCommand,
		// See chaincmd.go
		importCommand,
		exportCommand,
		checkCommand,
		// See snapshot.go
		snapshotCommand,
<<<<<<< HEAD
		dbCommand,
=======
		// See fixdirty.go
		fixDirtyCommand,
>>>>>>> 79f5fa21
	}
	sort.Sort(cli.CommandsByName(app.Commands))

	app.Flags = append(app.Flags, testFlags...)
	app.Flags = append(app.Flags, nodeFlags...)
	app.Flags = append(app.Flags, rpcFlags...)
	app.Flags = append(app.Flags, consoleFlags...)
	app.Flags = append(app.Flags, debug.Flags...)
	app.Flags = append(app.Flags, metricsFlags...)

	app.Before = func(ctx *cli.Context) error {
		if err := debug.Setup(ctx); err != nil {
			return err
		}

		// Start metrics export if enabled
		utils.SetupMetrics(ctx)
		// Start system runtime metrics collection
		go evmetrics.CollectProcessMetrics(3 * time.Second)
		return nil
	}

	app.After = func(ctx *cli.Context) error {
		debug.Exit()
		prompt.Stdin.Close() // Resets terminal mode.

		return nil
	}
}

func Launch(args []string) error {
	return app.Run(args)
}

// opera is the main entry point into the system if no special subcommand is ran.
// It creates a default node based on the command line arguments and runs it in
// blocking mode, waiting for it to be shut down.
func lachesisMain(ctx *cli.Context) error {
	if args := ctx.Args(); len(args) > 0 {
		return fmt.Errorf("invalid command: %q", args[0])
	}

	// TODO: tracing flags
	//tracingStop, err := tracing.Start(ctx)
	//if err != nil {
	//	return err
	//}
	//defer tracingStop()

	cfg := makeAllConfigs(ctx)
	genesisStore := mayGetGenesisStore(ctx)
	node, _, nodeClose := makeNode(ctx, cfg, genesisStore)
	defer nodeClose()
	startNode(ctx, node)
	node.Wait()
	return nil
}

func makeNode(ctx *cli.Context, cfg *config, genesisStore *genesisstore.Store) (*node.Node, *gossip.Service, func()) {
	// check errlock file
	errlock.SetDefaultDatadir(cfg.Node.DataDir)
	errlock.Check()

	chaindataDir := path.Join(cfg.Node.DataDir, "chaindata")
	if err := os.MkdirAll(chaindataDir, 0700); err != nil {
		utils.Fatalf("Failed to create chaindata directory: %v", err)
	}
	var g *genesis.Genesis
	if genesisStore != nil {
		gv := genesisStore.Genesis()
		g = &gv
	}
	engine, dagIndex, gdb, cdb, blockProc := integration.MakeEngine(integration.DBProducer(chaindataDir, cfg.cachescale), g, cfg.AppConfigs())
	if genesisStore != nil {
		_ = genesisStore.Close()
	}
	metrics.SetDataDir(cfg.Node.DataDir)

	// substitute default bootnodes if requested
	networkName := ""
	if gdb.HasBlockEpochState() {
		networkName = gdb.GetRules().Name
	}
	if len(networkName) == 0 && genesisStore != nil {
		networkName = genesisStore.Header().NetworkName
	}
	if len(cfg.Node.P2P.BootstrapNodes) == len(asDefault) && cfg.Node.P2P.BootstrapNodes[0] == asDefault[0] {
		bootnodes := Bootnodes[networkName]
		if bootnodes == nil {
			bootnodes = []string{}
		}
		setBootnodes(ctx, bootnodes, &cfg.Node)
	}

	stack := makeConfigNode(ctx, &cfg.Node)

	valKeystore := valkeystore.NewDefaultFileKeystore(path.Join(getValKeystoreDir(cfg.Node), "validator"))
	valPubkey := cfg.Emitter.Validator.PubKey
	if key := getFakeValidatorKey(ctx); key != nil && cfg.Emitter.Validator.ID != 0 {
		addFakeValidatorKey(ctx, key, valPubkey, valKeystore)
		coinbase := integration.SetAccountKey(stack.AccountManager(), key, "fakepassword")
		log.Info("Unlocked fake validator account", "address", coinbase.Address.Hex())
	}

	// unlock validator key
	if !valPubkey.Empty() {
		err := unlockValidatorKey(ctx, valPubkey, valKeystore)
		if err != nil {
			utils.Fatalf("Failed to unlock validator key: %v", err)
		}
	}
	signer := valkeystore.NewSigner(valKeystore)

	// Create and register a gossip network service.
	newTxPool := func(reader evmcore.StateReader) gossip.TxPool {
		if cfg.TxPool.Journal != "" {
			cfg.TxPool.Journal = stack.ResolvePath(cfg.TxPool.Journal)
		}
		return evmcore.NewTxPool(cfg.TxPool, reader.Config(), reader)
	}
	haltCheck := func(oldEpoch, newEpoch idx.Epoch, age time.Time) bool {
		stop := ctx.GlobalIsSet(ExitWhenAgeFlag.Name) && ctx.GlobalDuration(ExitWhenAgeFlag.Name) >= time.Since(age)
		stop = stop || ctx.GlobalIsSet(ExitWhenEpochFlag.Name) && idx.Epoch(ctx.GlobalUint64(ExitWhenEpochFlag.Name)) <= newEpoch
		if stop {
			go func() {
				// do it in a separate thread to avoid deadlock
				_ = stack.Close()
			}()
			return true
		}
		return false
	}
	svc, err := gossip.NewService(stack, cfg.Opera, gdb, blockProc, engine, dagIndex, newTxPool, haltCheck)
	if err != nil {
		utils.Fatalf("Failed to create the service: %v", err)
	}
	if cfg.Emitter.Validator.ID != 0 {
		svc.RegisterEmitter(emitter.NewEmitter(cfg.Emitter, svc.EmitterWorld(signer)))
	}
	err = engine.Bootstrap(svc.GetConsensusCallbacks())
	if err != nil {
		utils.Fatalf("Failed to bootstrap the engine: %v", err)
	}

	stack.RegisterAPIs(svc.APIs())
	stack.RegisterProtocols(svc.Protocols())
	stack.RegisterLifecycle(svc)

	return stack, svc, func() {
		_ = stack.Close()
		gdb.Close()
		_ = cdb.Close()
	}
}

func makeConfigNode(ctx *cli.Context, cfg *node.Config) *node.Node {
	stack, err := node.New(cfg)
	if err != nil {
		utils.Fatalf("Failed to create the protocol stack: %v", err)
	}

	return stack
}

// startNode boots up the system node and all registered protocols, after which
// it unlocks any requested accounts, and starts the RPC/IPC interfaces.
func startNode(ctx *cli.Context, stack *node.Node) {
	debug.Memsize.Add("node", stack)

	// Start up the node itself
	utils.StartNode(ctx, stack)

	// Unlock any account specifically requested
	unlockAccounts(ctx, stack)

	// Register wallet event handlers to open and auto-derive wallets
	events := make(chan accounts.WalletEvent, 16)
	stack.AccountManager().Subscribe(events)

	// Create a client to interact with local opera node.
	rpcClient, err := stack.Attach()
	if err != nil {
		utils.Fatalf("Failed to attach to self: %v", err)
	}
	ethClient := ethclient.NewClient(rpcClient)
	go func() {
		// Open any wallets already attached
		for _, wallet := range stack.AccountManager().Wallets() {
			if err := wallet.Open(""); err != nil {
				log.Warn("Failed to open wallet", "url", wallet.URL(), "err", err)
			}
		}
		// Listen for wallet event till termination
		for event := range events {
			switch event.Kind {
			case accounts.WalletArrived:
				if err := event.Wallet.Open(""); err != nil {
					log.Warn("New wallet appeared, failed to open", "url", event.Wallet.URL(), "err", err)
				}
			case accounts.WalletOpened:
				status, _ := event.Wallet.Status()
				log.Info("New wallet appeared", "url", event.Wallet.URL(), "status", status)

				var derivationPaths []accounts.DerivationPath
				if event.Wallet.URL().Scheme == "ledger" {
					derivationPaths = append(derivationPaths, accounts.LegacyLedgerBaseDerivationPath)
				}
				derivationPaths = append(derivationPaths, accounts.DefaultBaseDerivationPath)

				event.Wallet.SelfDerive(derivationPaths, ethClient)

			case accounts.WalletDropped:
				log.Info("Old wallet dropped", "url", event.Wallet.URL())
				event.Wallet.Close()
			}
		}
	}()
}

// unlockAccounts unlocks any account specifically requested.
func unlockAccounts(ctx *cli.Context, stack *node.Node) {
	var unlocks []string
	inputs := strings.Split(ctx.GlobalString(utils.UnlockedAccountFlag.Name), ",")
	for _, input := range inputs {
		if trimmed := strings.TrimSpace(input); trimmed != "" {
			unlocks = append(unlocks, trimmed)
		}
	}
	// Short circuit if there is no account to unlock.
	if len(unlocks) == 0 {
		return
	}
	// If insecure account unlocking is not allowed if node's APIs are exposed to external.
	// Print warning log to user and skip unlocking.
	if !stack.Config().InsecureUnlockAllowed && stack.Config().ExtRPCEnabled() {
		utils.Fatalf("Account unlock with HTTP access is forbidden!")
	}
	ks := stack.AccountManager().Backends(keystore.KeyStoreType)[0].(*keystore.KeyStore)
	passwords := utils.MakePasswordList(ctx)
	for i, account := range unlocks {
		unlockAccount(ks, account, i, passwords)
	}
}<|MERGE_RESOLUTION|>--- conflicted
+++ resolved
@@ -219,12 +219,10 @@
 		checkCommand,
 		// See snapshot.go
 		snapshotCommand,
-<<<<<<< HEAD
+		// See dbcmd.go
 		dbCommand,
-=======
 		// See fixdirty.go
 		fixDirtyCommand,
->>>>>>> 79f5fa21
 	}
 	sort.Sort(cli.CommandsByName(app.Commands))
 

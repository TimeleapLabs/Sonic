--- conflicted
+++ resolved
@@ -8,16 +8,10 @@
 }
 
 type SyncResponse struct {
-<<<<<<< HEAD
-	From   string
-	Events []hashgraph.WireEvent
-	Known  map[int]int
-=======
 	From      string
 	SyncLimit bool
 	Events    []hashgraph.WireEvent
 	Known     map[int]int
->>>>>>> fbd49c2c
 }
 
 //++++++++++++++++++++++++++++++++++++++++++++++++++++++++++++++++++++++++++++++

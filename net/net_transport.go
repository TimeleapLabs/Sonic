package net

import (
	"bufio"
	"encoding/json"
	"errors"
	"fmt"
	"io"
	"net"
	"sync"
	"time"

	"github.com/sirupsen/logrus"
)

const (
	rpcSync uint8 = iota
	rpcEagerSync
<<<<<<< HEAD
	rpcSubmitTx
=======
	rpcFastForward
>>>>>>> 1ed81963

	// DefaultTimeoutScale is the default TimeoutScale in a NetworkTransport.
	DefaultTimeoutScale = 256 * 1024 // 256KB
)

var (
	// ErrTransportShutdown is returned when operations on a transport are
	// invoked after it's been terminated.
	ErrTransportShutdown = errors.New("transport shutdown")

	// ErrPipelineShutdown is returned when the pipeline is closed.
	ErrPipelineShutdown = errors.New("append pipeline closed")
)

/*

NetworkTransport provides a network based transport that can be
used to communicate with lachesis on remote machines. It requires
an underlying stream layer to provide a stream abstraction, which can
be simple TCP, TLS, etc.

This transport is very simple and lightweight. Each RPC request is
framed by sending a byte that indicates the message type, followed
by the json encoded request.

The response is an error string followed by the response object,
both are encoded using msgpack
*/
type NetworkTransport struct {
	logger *logrus.Logger

	connPool     map[string][]*netConn
	connPoolLock sync.Mutex
	maxPool      int

	consumeCh chan RPC

	shutdown     bool
	shutdownCh   chan struct{}
	shutdownLock sync.Mutex

	stream StreamLayer

	timeout time.Duration
}

// StreamLayer is used with the NetworkTransport to provide
// the low level stream abstraction.
type StreamLayer interface {
	net.Listener

	// Dial is used to create a new outgoing connection
	Dial(address string, timeout time.Duration) (net.Conn, error)
}

type netConn struct {
	target string
	conn   net.Conn
	r      *bufio.Reader
	w      *bufio.Writer
	dec    *json.Decoder
	enc    *json.Encoder
}

func (n *netConn) Release() error {
	return n.conn.Close()
}

// NewNetworkTransport creates a new network transport with the given dialer
// and listener. The maxPool controls how many connections we will pool. The
// timeout is used to apply I/O deadlines.
func NewNetworkTransport(
	stream StreamLayer,
	maxPool int,
	timeout time.Duration,
	logger *logrus.Logger,
) *NetworkTransport {
	if logger == nil {
		logger = logrus.New()
		logger.Level = logrus.DebugLevel
	}
	trans := &NetworkTransport{
		connPool:   make(map[string][]*netConn),
		consumeCh:  make(chan RPC),
		logger:     logger,
		maxPool:    maxPool,
		shutdownCh: make(chan struct{}),
		stream:     stream,
		timeout:    timeout,
	}
	go trans.listen()
	return trans
}

// Close is used to stop the network transport.
func (n *NetworkTransport) Close() error {
	n.shutdownLock.Lock()
	defer n.shutdownLock.Unlock()

	if !n.shutdown {
		close(n.shutdownCh)
		n.stream.Close()
		n.shutdown = true
	}
	return nil
}

// Consumer implements the Transport interface.
func (n *NetworkTransport) Consumer() <-chan RPC {
	return n.consumeCh
}

// LocalAddr implements the Transport interface.
func (n *NetworkTransport) LocalAddr() string {
	return n.stream.Addr().String()
}

// IsShutdown is used to check if the transport is shutdown.
func (n *NetworkTransport) IsShutdown() bool {
	select {
	case <-n.shutdownCh:
		return true
	default:
		return false
	}
}

// getPooledConn is used to grab a pooled connection.
func (n *NetworkTransport) getPooledConn(target string) *netConn {
	n.connPoolLock.Lock()
	defer n.connPoolLock.Unlock()

	conns, ok := n.connPool[target]
	if !ok || len(conns) == 0 {
		return nil
	}

	var conn *netConn
	num := len(conns)
	conn, conns[num-1] = conns[num-1], nil
	n.connPool[target] = conns[:num-1]
	return conn
}

// getConn is used to get a connection from the pool.
func (n *NetworkTransport) getConn(target string, timeout time.Duration) (*netConn, error) {
	// Check for a pooled conn
	if conn := n.getPooledConn(target); conn != nil {
		return conn, nil
	}

	// Dial a new connection
	conn, err := n.stream.Dial(target, timeout)
	if err != nil {
		return nil, err
	}

	// Wrap the conn
	netConn := &netConn{
		target: target,
		conn:   conn,
		r:      bufio.NewReader(conn),
		w:      bufio.NewWriter(conn),
	}
	// Setup encoder/decoders
	netConn.dec = json.NewDecoder(netConn.r)
	netConn.enc = json.NewEncoder(netConn.w)

	// Done
	return netConn, nil
}

// returnConn returns a connection back to the pool.
func (n *NetworkTransport) returnConn(conn *netConn) {
	n.connPoolLock.Lock()
	defer n.connPoolLock.Unlock()

	key := conn.target
	conns, _ := n.connPool[key]

	if !n.IsShutdown() && len(conns) < n.maxPool {
		n.connPool[key] = append(conns, conn)
	} else {
		conn.Release()
	}
}

// Sync implements the Transport interface.
func (n *NetworkTransport) Sync(target string, args *SyncRequest, resp *SyncResponse) error {
	return n.genericRPC(target, rpcSync, args, resp)
}

// EagerSync implements the Transport interface.
func (n *NetworkTransport) EagerSync(target string, args *EagerSyncRequest, resp *EagerSyncResponse) error {
	return n.genericRPC(target, rpcEagerSync, args, resp)
}

// FastForward implements the Transport interface.
func (n *NetworkTransport) FastForward(target string, args *FastForwardRequest, resp *FastForwardResponse) error {
	return n.genericRPC(target, rpcFastForward, args, resp)
}

// genericRPC handles a simple request/response RPC.
func (n *NetworkTransport) genericRPC(target string, rpcType uint8, args interface{}, resp interface{}) error {
	// Get a conn
	conn, err := n.getConn(target, n.timeout)
	if err != nil {
		return err
	}

	// Set a deadline
	if n.timeout > 0 {
		conn.conn.SetDeadline(time.Now().Add(n.timeout))
	}

	// Send the RPC
	if err = sendRPC(conn, rpcType, args); err != nil {
		return err
	}

	// Decode the response
	canReturn, err := decodeResponse(conn, resp)
	if canReturn {
		n.returnConn(conn)
	}
	return err
}

// sendRPC is used to encode and send the RPC.
func sendRPC(conn *netConn, rpcType uint8, args interface{}) error {
	// Write the request type
	if err := conn.w.WriteByte(rpcType); err != nil {
		conn.Release()
		return err
	}

	// Send the request
	if err := conn.enc.Encode(args); err != nil {
		conn.Release()
		return err
	}

	// Flush
	if err := conn.w.Flush(); err != nil {
		conn.Release()
		return err
	}
	return nil
}

// decodeResponse is used to decode an RPC response and reports whether
// the connection can be reused.
func decodeResponse(conn *netConn, resp interface{}) (bool, error) {
	// Decode the error if any
	var rpcError string
	if err := conn.dec.Decode(&rpcError); err != nil {
		conn.Release()
		return false, err
	}

	// Decode the response
	if err := conn.dec.Decode(resp); err != nil {
		conn.Release()
		return false, err
	}

	// Format an error if any
	if rpcError != "" {
		return true, fmt.Errorf(rpcError)
	}
	return true, nil
}

// listen is used to handling incoming connections.
func (n *NetworkTransport) listen() {
	for {
		// Accept incoming connections
		conn, err := n.stream.Accept()
		if err != nil {
			if n.IsShutdown() {
				return
			}
			n.logger.WithField("error", err).Error("Failed to accept connection")
			continue
		}
		n.logger.WithFields(logrus.Fields{
			"node": conn.LocalAddr(),
			"from": conn.RemoteAddr(),
		}).Debug("accepted connection")

		// Handle the connection in dedicated routine
		go n.handleConn(conn)
	}
}

// handleConn is used to handle an inbound connection for its lifespan.
func (n *NetworkTransport) handleConn(conn net.Conn) {
	defer conn.Close()
	r := bufio.NewReader(conn)
	w := bufio.NewWriter(conn)
	dec := json.NewDecoder(r)
	enc := json.NewEncoder(w)

	for {
		if err := n.handleCommand(r, dec, enc); err != nil {
			if err != io.EOF {
				n.logger.WithField("error", err).Error("Failed to decode incoming command")
			}
			return
		}
		if err := w.Flush(); err != nil {
			n.logger.WithField("error", err).Error("Failed to flush response")
			return
		}
	}
}

// handleCommand is used to decode and dispatch a single command.
func (n *NetworkTransport) handleCommand(r *bufio.Reader, dec *json.Decoder, enc *json.Encoder) error {
	// Get the rpc type
	rpcType, err := r.ReadByte()
	if err != nil {
		return err
	}

	// Create the RPC object
	respCh := make(chan RPCResponse, 1)
	rpc := RPC{
		RespChan: respCh,
	}

	// Decode the command
	switch rpcType {
	case rpcSync:
		var req SyncRequest
		if err := dec.Decode(&req); err != nil {
			return err
		}
		rpc.Command = &req
	case rpcEagerSync:
		var req EagerSyncRequest
		if err := dec.Decode(&req); err != nil {
			return err
		}
		rpc.Command = &req
<<<<<<< HEAD
	case rpcSubmitTx:
		var req SubmitTxRequest
=======
	case rpcFastForward:
		var req FastForwardRequest
>>>>>>> 1ed81963
		if err := dec.Decode(&req); err != nil {
			return err
		}
		rpc.Command = &req
	default:
		return fmt.Errorf("unknown rpc type %d", rpcType)
	}

	// Dispatch the RPC
	select {
	case n.consumeCh <- rpc:
	case <-n.shutdownCh:
		return ErrTransportShutdown
	}

	// Wait for response
	select {
	case resp := <-respCh:
		// Send the error first
		respErr := ""
		if resp.Error != nil {
			respErr = resp.Error.Error()
		}
		if err := enc.Encode(respErr); err != nil {
			return err
		}

		// Send the response
		if err := enc.Encode(resp.Response); err != nil {
			return err
		}
	case <-n.shutdownCh:
		return ErrTransportShutdown
	}
	return nil
}<|MERGE_RESOLUTION|>--- conflicted
+++ resolved
@@ -16,11 +16,7 @@
 const (
 	rpcSync uint8 = iota
 	rpcEagerSync
-<<<<<<< HEAD
-	rpcSubmitTx
-=======
 	rpcFastForward
->>>>>>> 1ed81963
 
 	// DefaultTimeoutScale is the default TimeoutScale in a NetworkTransport.
 	DefaultTimeoutScale = 256 * 1024 // 256KB
@@ -366,13 +362,8 @@
 			return err
 		}
 		rpc.Command = &req
-<<<<<<< HEAD
-	case rpcSubmitTx:
-		var req SubmitTxRequest
-=======
 	case rpcFastForward:
 		var req FastForwardRequest
->>>>>>> 1ed81963
 		if err := dec.Decode(&req); err != nil {
 			return err
 		}

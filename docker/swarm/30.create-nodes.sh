--- conflicted
+++ resolved
@@ -35,15 +35,9 @@
    ${REGISTRY_HOST}/lachesis:${TAG} --nousb \
     --fakenet=$ACC/$N,/tmp/test_accs.json \
     --port=${PORT} --nat="extip:${SWARM_HOST}" \
-<<<<<<< HEAD
     --rpc --rpcaddr="0.0.0.0" --rpcport=${RPCP} --rpcvhosts="*" --rpccorsdomain="*" --rpcapi="eth,debug,admin,web3,personal,net,txpool,ftm,sfc" \
     --ws --wsaddr="0.0.0.0" --wsport=${WSP} --wsorigins="*" --wsapi="eth,debug,admin,web3,personal,net,txpool,ftm,sfc" \
-    --verbosity=5 --metrics --tracing \
-=======
-    --rpc --rpcaddr="0.0.0.0" --rpcport=${RPCP} --rpcvhosts="*" --rpccorsdomain="*" --rpcapi="eth,debug,admin,web3,personal,net,txpool" \
-    --ws --wsaddr="0.0.0.0" --wsport=${WSP} --wsorigins="*" --wsapi="eth,debug,admin,web3,personal,net,txpool" \
-    --verbosity=3 --metrics \
->>>>>>> 4d02249b
+    --verbosity=3 --metrics --tracing \
     ${bootnode}
 
     if [ -z "$bootnode" ]

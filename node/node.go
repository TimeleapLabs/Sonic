--- conflicted
+++ resolved
@@ -189,21 +189,8 @@
 		"known": cmd.Known,
 	}).Debug("process SyncRequest")
 
-<<<<<<< HEAD
 	resp := &net.SyncResponse{
 		From: n.localAddr,
-=======
-	//Compute Diff
-	start := time.Now()
-	n.coreLock.Lock()
-	diff, err := n.core.Diff(cmd.Known)
-	n.coreLock.Unlock()
-	elapsed := time.Since(start)
-	n.logger.WithField("duration", elapsed.Nanoseconds()).Debug("Diff()")
-	if err != nil {
-		n.logger.WithField("error", err).Error("Calculating Diff")
-		return
->>>>>>> 33947b81
 	}
 	var respErr error
 
@@ -218,7 +205,7 @@
 		//Compute Diff
 		start := time.Now()
 		n.coreLock.Lock()
-		head, diff, err := n.core.Diff(cmd.Known)
+		diff, err := n.core.Diff(cmd.Known)
 		n.coreLock.Unlock()
 
 		elapsed := time.Since(start)
@@ -227,7 +214,6 @@
 			n.logger.WithField("error", err).Error("Calculating Diff")
 			respErr = err
 		}
-		resp.Head = head
 
 		//Convert to WireEvents
 		wireEvents, err := n.core.ToWire(diff)
@@ -253,18 +239,6 @@
 	}).Debug("Responding to SyncRequest")
 
 	rpc.Respond(resp, respErr)
-
-<<<<<<< HEAD
-=======
-	//Build SyncResponse and respond
-	n.logger.WithField("events", len(diff)).Debug("Responding to SyncRequest")
-	resp := &net.SyncResponse{
-		From:   n.localAddr,
-		Events: wireEvents,
-		Known:  known,
-	}
-	rpc.Respond(resp, err)
->>>>>>> 33947b81
 }
 
 func (n *Node) processEagerSyncRequest(rpc net.RPC, cmd *net.EagerSyncRequest) {
@@ -379,11 +353,7 @@
 	//Compute Diff
 	start := time.Now()
 	n.coreLock.Lock()
-<<<<<<< HEAD
-	head, diff, err := n.core.Diff(known)
-=======
-	diff, err := n.core.Diff(resp.Known)
->>>>>>> 33947b81
+	diff, err := n.core.Diff(known)
 	n.coreLock.Unlock()
 	elapsed := time.Since(start)
 	n.logger.WithField("duration", elapsed.Nanoseconds()).Debug("Diff()")

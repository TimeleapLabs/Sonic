package node

import (
	"crypto/ecdsa"
	"fmt"
	"sort"
	"time"

	"github.com/sirupsen/logrus"

	"github.com/babbleio/babble/crypto"
	hg "github.com/babbleio/babble/hashgraph"
)

type Core struct {
	id     int
	key    *ecdsa.PrivateKey
	pubKey []byte
	hexID  string
	hg     *hg.Hashgraph

	participants        map[string]int //[PubKey] => id
	reverseParticipants map[int]string //[id] => PubKey
	Head                string
	Seq                 int

	transactionPool    [][]byte
	blockSignaturePool []hg.BlockSignature

	logger *logrus.Logger
}

func NewCore(
	id int,
	key *ecdsa.PrivateKey,
	participants map[string]int,
	store hg.Store,
	commitCh chan hg.Block,
	logger *logrus.Logger) Core {
	if logger == nil {
		logger = logrus.New()
		logger.Level = logrus.DebugLevel
	}

	reverseParticipants := make(map[int]string)
	for pk, id := range participants {
		reverseParticipants[id] = pk
	}

	core := Core{
		id:                  id,
		key:                 key,
		hg:                  hg.NewHashgraph(participants, store, commitCh, logger),
		participants:        participants,
		reverseParticipants: reverseParticipants,
		transactionPool:     [][]byte{},
		blockSignaturePool:  []hg.BlockSignature{},
		logger:              logger,
	}
	return core
}

func (c *Core) ID() int {
	return c.id
}

func (c *Core) PubKey() []byte {
	if c.pubKey == nil {
		c.pubKey = crypto.FromECDSAPub(&c.key.PublicKey)
	}
	return c.pubKey
}

func (c *Core) HexID() string {
	if c.hexID == "" {
		pubKey := c.PubKey()
		c.hexID = fmt.Sprintf("0x%X", pubKey)
	}
	return c.hexID
}

func (c *Core) Init() error {
	//Create and save the first Event
	initialEvent := hg.NewEvent([][]byte(nil), nil,
		[]string{"", ""},
		c.PubKey(),
		c.Seq)
<<<<<<< HEAD
	//We want to make the initial Event deterministic so that when a node is
	//restarted it will initilaize the same Event. cf. issues 19 and 10
	initialEvent.Body.Timestamp = time.Time{}.UTC()
	err := c.SignAndInsertSelfEvent(initialEvent)
	c.logger.WithFields(logrus.Fields{
		"index": initialEvent.Index(),
		"hash":  initialEvent.Hex()}).Debug("Initial Event")
	return err
=======
	if err := c.SignAndInsertSelfEvent(initialEvent); err != nil {
		return err
	}
	return nil
>>>>>>> a1c1e701
}

func (c *Core) Bootstrap() error {
	if err := c.hg.Bootstrap(); err != nil {
		return err
	}

	var head string
	var seq int

	last, isRoot, err := c.hg.Store.LastEventFrom(c.HexID())
	if err != nil {
		return err
	}

	if isRoot {
		root, err := c.hg.Store.GetRoot(c.HexID())
		if err != nil {
			head = root.X
			seq = root.Index
		}
	} else {
		lastEvent, err := c.GetEvent(last)
		if err != nil {
			return err
		}
		head = last
		seq = lastEvent.Index()
	}

	c.Head = head
	c.Seq = seq

	return nil
}

//++++++++++++++++++++++++++++++++++++++++++++++++++++++++++++++++++++++++++++++

func (c *Core) SignAndInsertSelfEvent(event hg.Event) error {
	if err := event.Sign(c.key); err != nil {
		return err
	}
	if err := c.InsertEvent(event, true); err != nil {
		return err
	}
	return nil
}

func (c *Core) InsertEvent(event hg.Event, setWireInfo bool) error {
	if err := c.hg.InsertEvent(event, setWireInfo); err != nil {
		return err
	}
	if event.Creator() == c.HexID() {
		c.Head = event.Hex()
		c.Seq = event.Index()
	}
	return nil
}

func (c *Core) KnownEvents() map[int]int {
	return c.hg.KnownEvents()
}

//++++++++++++++++++++++++++++++++++++++++++++++++++++++++++++++++++++++++++++++

func (c *Core) SignBlock(block hg.Block) (hg.BlockSignature, error) {
	sig, err := block.Sign(c.key)
	if err != nil {
		return hg.BlockSignature{}, err
	}
	if err := block.SetSignature(sig); err != nil {
		return hg.BlockSignature{}, err
	}
	return sig, c.hg.Store.SetBlock(block)
}

//++++++++++++++++++++++++++++++++++++++++++++++++++++++++++++++++++++++++++++++

func (c *Core) OverSyncLimit(knownEvents map[int]int, syncLimit int) bool {
	totUnknown := 0
	myKnownEvents := c.KnownEvents()
	for i, li := range myKnownEvents {
		if li > knownEvents[i] {
			totUnknown += li - knownEvents[i]
		}
	}
	if totUnknown > syncLimit {
		return true
	}
	return false
}

func (c *Core) GetFrame() (hg.Frame, error) {
	return c.hg.GetFrame()
}

//returns events that c knowns about and are not in 'known'
func (c *Core) EventDiff(known map[int]int) (events []hg.Event, err error) {
	unknown := []hg.Event{}
	//known represents the indez of the last event known for every participant
	//compare this to our view of events and fill unknown with events that we know of
	// and the other doesnt
	for id, ct := range known {
		pk := c.reverseParticipants[id]
		//get participant Events with index > ct
		participantEvents, err := c.hg.Store.ParticipantEvents(pk, ct)
		if err != nil {
			return []hg.Event{}, err
		}
		for _, e := range participantEvents {
			ev, err := c.hg.Store.GetEvent(e)
			if err != nil {
				return []hg.Event{}, err
			}
			unknown = append(unknown, ev)
		}
	}
	sort.Sort(hg.ByTopologicalOrder(unknown))

	return unknown, nil
}

func (c *Core) Sync(unknownEvents []hg.WireEvent) error {

	c.logger.WithFields(logrus.Fields{
		"unknown_events":       len(unknownEvents),
		"transaction_pool":     len(c.transactionPool),
		"block_signature_pool": len(c.blockSignaturePool),
	}).Debug("Sync")

	otherHead := ""
	//add unknown events
	for k, we := range unknownEvents {
		ev, err := c.hg.ReadWireInfo(we)
		if err != nil {
			return err
		}
		if err := c.InsertEvent(*ev, false); err != nil {
			return err
		}
		//assume last event corresponds to other-head
		if k == len(unknownEvents)-1 {
			otherHead = ev.Hex()
		}
	}

	//create new event with self head and other head
	//only if there are pending loaded events or the pools are not empty
	if len(unknownEvents) > 0 ||
		len(c.transactionPool) > 0 ||
		len(c.blockSignaturePool) > 0 {

		newHead := hg.NewEvent(c.transactionPool, c.blockSignaturePool,
			[]string{c.Head, otherHead},
			c.PubKey(),
			c.Seq+1)

		if err := c.SignAndInsertSelfEvent(newHead); err != nil {
			return fmt.Errorf("Error inserting new head: %s", err)
		}

		//empty the pools
		c.transactionPool = [][]byte{}
		c.blockSignaturePool = []hg.BlockSignature{}
	}

	return nil
}

func (c *Core) AddSelfEvent() error {
	if len(c.transactionPool) == 0 && len(c.blockSignaturePool) == 0 {
		c.logger.Debug("Empty transaction pool and block signature pool")
		return nil
	}

	//create new event with self head and empty other parent
	//empty transaction pool in its payload
	newHead := hg.NewEvent(c.transactionPool,
		c.blockSignaturePool,
		[]string{c.Head, ""},
		c.PubKey(), c.Seq+1)

	if err := c.SignAndInsertSelfEvent(newHead); err != nil {
		return fmt.Errorf("Error inserting new head: %s", err)
	}

	c.logger.WithFields(logrus.Fields{
		"transactions":     len(c.transactionPool),
		"block_signatures": len(c.blockSignaturePool),
	}).Debug("Created Self-Event")

	c.transactionPool = [][]byte{}
	c.blockSignaturePool = []hg.BlockSignature{}

	return nil
}

func (c *Core) FromWire(wireEvents []hg.WireEvent) ([]hg.Event, error) {
	events := make([]hg.Event, len(wireEvents), len(wireEvents))
	for i, w := range wireEvents {
		ev, err := c.hg.ReadWireInfo(w)
		if err != nil {
			return nil, err
		}
		events[i] = *ev
	}
	return events, nil
}

func (c *Core) ToWire(events []hg.Event) ([]hg.WireEvent, error) {
	wireEvents := make([]hg.WireEvent, len(events), len(events))
	for i, e := range events {
		wireEvents[i] = e.ToWire()
	}
	return wireEvents, nil
}

func (c *Core) RunConsensus() error {
	start := time.Now()
	err := c.hg.DivideRounds()
	c.logger.WithField("duration", time.Since(start).Nanoseconds()).Debug("DivideRounds()")
	if err != nil {
		c.logger.WithField("error", err).Error("DivideRounds")
		return err
	}

	start = time.Now()
	err = c.hg.DecideFame()
	c.logger.WithField("duration", time.Since(start).Nanoseconds()).Debug("DecideFame()")
	if err != nil {
		c.logger.WithField("error", err).Error("DecideFame")
		return err
	}

	start = time.Now()
	err = c.hg.FindOrder()
	c.logger.WithField("duration", time.Since(start).Nanoseconds()).Debug("FindOrder()")
	if err != nil {
		c.logger.WithField("error", err).Error("FindOrder")
		return err
	}

	return nil
}

func (c *Core) AddTransactions(txs [][]byte) {
	c.transactionPool = append(c.transactionPool, txs...)
}

func (c *Core) AddBlockSignature(bs hg.BlockSignature) {
	c.blockSignaturePool = append(c.blockSignaturePool, bs)
}

func (c *Core) GetHead() (hg.Event, error) {
	return c.hg.Store.GetEvent(c.Head)
}

func (c *Core) GetEvent(hash string) (hg.Event, error) {
	return c.hg.Store.GetEvent(hash)
}

func (c *Core) GetEventTransactions(hash string) ([][]byte, error) {
	var txs [][]byte
	ex, err := c.GetEvent(hash)
	if err != nil {
		return txs, err
	}
	txs = ex.Transactions()
	return txs, nil
}

func (c *Core) GetConsensusEvents() []string {
	return c.hg.ConsensusEvents()
}

func (c *Core) GetConsensusEventsCount() int {
	return c.hg.Store.ConsensusEventsCount()
}

func (c *Core) GetUndeterminedEvents() []string {
	return c.hg.UndeterminedEvents
}

func (c *Core) GetPendingLoadedEvents() int {
	return c.hg.PendingLoadedEvents
}

func (c *Core) GetConsensusTransactions() ([][]byte, error) {
	txs := [][]byte{}
	for _, e := range c.GetConsensusEvents() {
		eTxs, err := c.GetEventTransactions(e)
		if err != nil {
			return txs, fmt.Errorf("Consensus event not found: %s", e)
		}
		txs = append(txs, eTxs...)
	}
	return txs, nil
}

func (c *Core) GetLastConsensusRoundIndex() *int {
	return c.hg.LastConsensusRound
}

func (c *Core) GetConsensusTransactionsCount() int {
	return c.hg.ConsensusTransactions
}

func (c *Core) GetLastCommitedRoundEventsCount() int {
	return c.hg.LastCommitedRoundEvents
}

func (c *Core) GetLastBlockIndex() int {
	return c.hg.LastBlockIndex
}

func (c *Core) NeedGossip() bool {
	return c.hg.PendingLoadedEvents > 0 ||
		len(c.transactionPool) > 0 ||
		len(c.blockSignaturePool) > 0
}<|MERGE_RESOLUTION|>--- conflicted
+++ resolved
@@ -85,7 +85,6 @@
 		[]string{"", ""},
 		c.PubKey(),
 		c.Seq)
-<<<<<<< HEAD
 	//We want to make the initial Event deterministic so that when a node is
 	//restarted it will initilaize the same Event. cf. issues 19 and 10
 	initialEvent.Body.Timestamp = time.Time{}.UTC()
@@ -94,12 +93,6 @@
 		"index": initialEvent.Index(),
 		"hash":  initialEvent.Hex()}).Debug("Initial Event")
 	return err
-=======
-	if err := c.SignAndInsertSelfEvent(initialEvent); err != nil {
-		return err
-	}
-	return nil
->>>>>>> a1c1e701
 }
 
 func (c *Core) Bootstrap() error {

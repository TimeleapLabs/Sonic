package node

import (
	"math"
	"math/rand"

	"github.com/Fantom-foundation/go-lachesis/src/peers"
	"github.com/Fantom-foundation/go-lachesis/src/poset"
)

// PeerSelector provides an interface for the lachesis node to
// update the last peer it gossiped with and select the next peer
// to gossip with
//type PeerSelector interface {
//	Peers() *peers.Peers
//	UpdateLast(peer string)
//	Next() *peers.Peer
//}

//+++++++++++++++++++++++++++++++++++++++
//Selection based on FlagTable of a randomly chosen undermined event

// SmartPeerSelector flag table based smart selection struct
type SmartPeerSelector struct {
	peers        *peers.Peers
	localAddr    string
	last         string
	GetFlagTable func() (poset.FlagTable, error)
}

// NewSmartPeerSelector creates a new smart peer selection struct
func NewSmartPeerSelector(participants *peers.Peers,
	localAddr string,
	GetFlagTable func() (poset.FlagTable, error)) *SmartPeerSelector {

	return &SmartPeerSelector{
		localAddr:    localAddr,
		peers:        participants,
		GetFlagTable: GetFlagTable,
	}
}

// Peers returns all known peers
func (ps *SmartPeerSelector) Peers() *peers.Peers {
	return ps.peers
}

// UpdateLast sets the last peer communicated with (avoid double talk)
func (ps *SmartPeerSelector) UpdateLast(peer string) {
	ps.last = peer
}

// Next returns the next peer based on the flag table cost function selection
func (ps *SmartPeerSelector) Next() *peers.Peer {
	// TODO: link peer and flagTable, then uncomment
	/* flagTable, err := ps.GetFlagTable()
	if err != nil {
		flagTable = nil
	}
	*/

	ps.peers.Lock()
	defer ps.peers.Unlock()

	sortedSrc := ps.peers.ToPeerByUsedSlice()
	n := int(2 * len(sortedSrc) / 3 + 1)
	if n < len(sortedSrc) {
		sortedSrc = sortedSrc[0 : n]
	}
	selected := make([]*peers.Peer, len(sortedSrc))
	sCount := 0
	flagged := make([]*peers.Peer, len(sortedSrc))
	fCount := 0
	minUsedIdx := 0
	minUsedVal := int64(math.MaxInt64)
	var lastused []*peers.Peer

	for _, p := range sortedSrc {
		if p.NetAddr == ps.localAddr {
			continue
		}
		if p.NetAddr == ps.last || p.PubKeyHex == ps.last {
			lastused = append(lastused, p)
			continue
		}

<<<<<<< HEAD
		// TODO: link peer and flagTable, then uncomment
		/*
			if f, ok := flagTable[p.NetAddr]; ok && f == 1 {
				flagged[fCount] = p
				fCount += 1
				continue
			}
			if f, ok := flagTable[p.PubKeyHex]; ok && f == 1 {
				flagged[fCount] = p
				fCount += 1
				continue
			}
		*/
=======
		if f, ok := flagTable[p.PubKeyHex]; ok && f == 1 {
			flagged[fCount] = p
			fCount += 1
			continue
		}
>>>>>>> 6caffa1a

		if p.Used < minUsedVal {
			minUsedVal = p.Used
			minUsedIdx = sCount
		}
		selected[sCount] = p
		sCount += 1
	}

	selected = selected[minUsedIdx:sCount]
	if len(selected) < 1 {
		selected = flagged[0:fCount]
	}
	if len(selected) < 1 {
		selected = lastused
	}
	if len(selected) == 1 {
		selected[0].Used++
		return selected[0]
	}
	if len(selected) < 1 {
		return nil
	}

	i := rand.Intn(len(selected))
	selected[i].Used++
	return selected[i]
}<|MERGE_RESOLUTION|>--- conflicted
+++ resolved
@@ -5,33 +5,20 @@
 	"math/rand"
 
 	"github.com/Fantom-foundation/go-lachesis/src/peers"
-	"github.com/Fantom-foundation/go-lachesis/src/poset"
 )
 
-// PeerSelector provides an interface for the lachesis node to
-// update the last peer it gossiped with and select the next peer
-// to gossip with
-//type PeerSelector interface {
-//	Peers() *peers.Peers
-//	UpdateLast(peer string)
-//	Next() *peers.Peer
-//}
-
-//+++++++++++++++++++++++++++++++++++++++
-//Selection based on FlagTable of a randomly chosen undermined event
-
-// SmartPeerSelector flag table based smart selection struct
+// SmartPeerSelector provides selection based on FlagTable of a randomly chosen undermined event
 type SmartPeerSelector struct {
 	peers        *peers.Peers
 	localAddr    string
 	last         string
-	GetFlagTable func() (poset.FlagTable, error)
+	GetFlagTable func() (map[string]int64, error)
 }
 
 // NewSmartPeerSelector creates a new smart peer selection struct
 func NewSmartPeerSelector(participants *peers.Peers,
 	localAddr string,
-	GetFlagTable func() (poset.FlagTable, error)) *SmartPeerSelector {
+	GetFlagTable func() (map[string]int64, error)) *SmartPeerSelector {
 
 	return &SmartPeerSelector{
 		localAddr:    localAddr,
@@ -52,20 +39,18 @@
 
 // Next returns the next peer based on the flag table cost function selection
 func (ps *SmartPeerSelector) Next() *peers.Peer {
-	// TODO: link peer and flagTable, then uncomment
-	/* flagTable, err := ps.GetFlagTable()
+	flagTable, err := ps.GetFlagTable()
 	if err != nil {
 		flagTable = nil
 	}
-	*/
 
 	ps.peers.Lock()
 	defer ps.peers.Unlock()
 
 	sortedSrc := ps.peers.ToPeerByUsedSlice()
-	n := int(2 * len(sortedSrc) / 3 + 1)
+	n := int(2*len(sortedSrc)/3 + 1)
 	if n < len(sortedSrc) {
-		sortedSrc = sortedSrc[0 : n]
+		sortedSrc = sortedSrc[0:n]
 	}
 	selected := make([]*peers.Peer, len(sortedSrc))
 	sCount := 0
@@ -84,27 +69,11 @@
 			continue
 		}
 
-<<<<<<< HEAD
-		// TODO: link peer and flagTable, then uncomment
-		/*
-			if f, ok := flagTable[p.NetAddr]; ok && f == 1 {
-				flagged[fCount] = p
-				fCount += 1
-				continue
-			}
-			if f, ok := flagTable[p.PubKeyHex]; ok && f == 1 {
-				flagged[fCount] = p
-				fCount += 1
-				continue
-			}
-		*/
-=======
 		if f, ok := flagTable[p.PubKeyHex]; ok && f == 1 {
 			flagged[fCount] = p
 			fCount += 1
 			continue
 		}
->>>>>>> 6caffa1a
 
 		if p.Used < minUsedVal {
 			minUsedVal = p.Used

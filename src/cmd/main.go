--- conflicted
+++ resolved
@@ -2,19 +2,14 @@
 
 import (
 	"fmt"
-	"github.com/ethereum/go-ethereum/event"
 	"log"
 	"os"
 	"sort"
 
 	"github.com/ethereum/go-ethereum/cmd/utils"
+	"github.com/ethereum/go-ethereum/event"
 	"github.com/ethereum/go-ethereum/node"
-<<<<<<< HEAD
-	cli "gopkg.in/urfave/cli.v1"
-=======
-	"go.etcd.io/bbolt"
 	"gopkg.in/urfave/cli.v1"
->>>>>>> 4b9ec24b
 
 	"github.com/Fantom-foundation/go-lachesis/src/gossip"
 	"github.com/Fantom-foundation/go-lachesis/src/posposet"
@@ -163,20 +158,15 @@
 	makeDb := dbProducer(cfg.DataDir)
 	gdb, cdb := makeStorages(makeDb)
 
-<<<<<<< HEAD
 	concensus := posposet.New(cdb, gdb)
-=======
-	// Create consensus.
-	engine := posposet.New(cdb, gdb)
-	engine.Bootstrap()
->>>>>>> 4b9ec24b
+	concensus.Bootstrap()
 
 	// Create and register a gossip network service. This is done through the definition
 	// of a node.ServiceConstructor that will instantiate a node.Service. The reason for
 	// the factory method approach is to support service restarts without relying on the
 	// individual implementations' support for such operations.
 	constructor := func(ctx *node.ServiceContext) (node.Service, error) {
-		return gossip.NewService(&gossip.DefaultConfig, new(event.TypeMux), gdb, engine)
+		return gossip.NewService(&gossip.DefaultConfig, new(event.TypeMux), gdb, concensus)
 	}
 
 	// Create node.

--- conflicted
+++ resolved
@@ -23,12 +23,10 @@
 	client
 	gossip
 	discovery
-<<<<<<< HEAD
 
+	logger
+	
 	connectedPeers map[common.Address]bool
-=======
-	logger
->>>>>>> 9adbd257
 }
 
 // New creates node.

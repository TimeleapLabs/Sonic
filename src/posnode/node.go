--- conflicted
+++ resolved
@@ -114,14 +114,13 @@
 	return hash.Peer(hash.Of(pub))
 }
 
-<<<<<<< HEAD
 // FakeClient returns dialer for fake network.
 func FakeClient(host string) grpc.DialOption {
 	dialer := network.FakeDialer(host)
 	return grpc.WithContextDialer(dialer)
-=======
+}
+
 // ToPeer returns hash.Peer
 func (n *Node) ToPeer() hash.Peer {
 	return hash.Peer(hash.Of(common.FromECDSAPub(n.pub)))
->>>>>>> 0b3d11cd
 }
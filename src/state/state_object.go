--- conflicted
+++ resolved
@@ -3,12 +3,7 @@
 import (
 	"fmt"
 
-<<<<<<< HEAD
 	"github.com/Fantom-foundation/go-lachesis/src/hash"
-	"github.com/Fantom-foundation/go-lachesis/src/rlp"
-=======
-	"github.com/Fantom-foundation/go-lachesis/src/common"
->>>>>>> 367171b9
 )
 
 // Storage
@@ -69,26 +64,12 @@
 	return s.data.Balance == 0
 }
 
-<<<<<<< HEAD
-// Account is the PoS representation of accounts.
-// These objects are stored in the main account trie.
-type Account struct {
-	Balance uint64
-	Root    hash.Hash // merkle root of the storage trie
-}
-
-=======
->>>>>>> 367171b9
 // newObject creates a state object.
 func newObject(db *DB, address hash.Peer, data Account) *stateObject {
 	return &stateObject{
 		db:            db,
 		address:       address,
-<<<<<<< HEAD
-		addrHash:      hash.Of(address[:]),
-=======
-		addrHash:      common.BytesToHash(address.Bytes()), // crypto.Keccak256Hash(address.Bytes())
->>>>>>> 367171b9
+		addrHash:      hash.Hash(address), //hash.Of(address.Bytes()),
 		data:          data,
 		originStorage: make(Storage),
 		dirtyStorage:  make(Storage),
@@ -187,13 +168,8 @@
 		}
 		s.originStorage[key] = value
 
-<<<<<<< HEAD
 		if (value == hash.Hash{}) {
-			s.setError(tr.TryDelete(key[:]))
-=======
-		if (value == common.Hash{}) {
 			s.setError(tr.TryDelete(key.Bytes()))
->>>>>>> 367171b9
 			continue
 		}
 

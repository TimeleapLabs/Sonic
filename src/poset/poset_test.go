package poset

import (
	"bytes"
	"crypto/ecdsa"
	"fmt"
	"os"
	"reflect"
	"sort"
	"strconv"
	"testing"

	"github.com/sirupsen/logrus"

	"github.com/Fantom-foundation/go-lachesis/src/common"
	"github.com/Fantom-foundation/go-lachesis/src/crypto"
	"github.com/Fantom-foundation/go-lachesis/src/peers"
)

const (
	e0  = "e0"
	e1  = "e1"
	e2  = "e2"
	e10 = "e10"
	e21 = "e21"
	e02 = "e02"
	f1  = "f1"
	f0  = "f0"
	f2  = "f2"
	g1  = "g1"
	g0  = "g0"
	g2  = "g2"
	g10 = "g10"
	h0  = "h0"
	h2  = "h2"
	h10 = "h10"
	h21 = "h21"
	i1  = "i1"
	i0  = "i0"
	i2  = "i2"
	e01 = "e01"
	s20 = "s20"
	s10 = "s10"
	s00 = "s00"
	e20 = "e20"
	e12 = "e12"
	a   = "a"
	s11 = "s11"
	w00 = "w00"
	w01 = "w01"
	w02 = "w02"
	w03 = "w03"
	a23 = "a23"
	a00 = "a00"
	a12 = "a12"
	a10 = "a10"
	a21 = "a21"
	w13 = "w13"
	w12 = "w12"
	w11 = "w11"
	w10 = "w10"
	b21 = "b21"
	w23 = "w23"
	b00 = "b00"
	w21 = "w21"
	c10 = "c10"
	w22 = "w22"
	w20 = "w20"
	w31 = "w31"
	w32 = "w32"
	w33 = "w33"
	w30 = "w30"
	d13 = "d13"
	w40 = "w40"
	w41 = "w41"
	w42 = "w42"
	w43 = "w43"
	e23 = "e23"
	w51 = "w51"
	e32 = "e32"
	g13 = "g13"
	f01 = "f01"
	i32 = "i32"
	r0  = "r0"
	r1  = "r1"
	r2  = "r2"
	f2b = "f2b"
	g0x = "g0x"
	h0b = "h0b"
	j2  = "j2"
	j0  = "j0"
	j1  = "j1"
	k0  = "k0"
	k2  = "k2"
	k10 = "k10"
	l2  = "l2"
	l0  = "l0"
	l1  = "l1"
	m0  = "m0"
	m2  = "m2"
)

var (
	cacheSize = 100
	n         = 3
	badgerDir = "test_data/badger"
)

type TestNode struct {
	ID     int
	Pub    []byte
	PubHex string
	Key    *ecdsa.PrivateKey
	Events []Event
}

func NewTestNode(key *ecdsa.PrivateKey, id int) TestNode {
	pub := crypto.FromECDSAPub(&key.PublicKey)
	ID := common.Hash32(pub)
	node := TestNode{
		ID:     ID,
		Key:    key,
		Pub:    pub,
		PubHex: fmt.Sprintf("0x%X", pub),
		Events: []Event{},
	}
	return node
}

func (node *TestNode) signAndAddEvent(event Event, name string,
	index map[string]string, orderedEvents *[]Event) {
	event.Sign(node.Key)
	node.Events = append(node.Events, event)
	index[name] = event.Hex()
	*orderedEvents = append(*orderedEvents, event)
}

type ancestryItem struct {
	descendant, ancestor string
	val                  bool
	err                  bool
}

type roundItem struct {
	event string
	round int64
}

type play struct {
	to          int
	index       int64
	selfParent  string
	otherParent string
	name        string
	txPayload   [][]byte
	sigPayload  []BlockSignature
	knownRoots  []string
}

func testLogger(t testing.TB) *logrus.Entry {
	return common.NewTestLogger(t).WithField("id", "test")
}

/* Initialisation functions */

func initPosetNodes(n int) ([]TestNode, map[string]string,
	*[]Event, *peers.Peers) {
	var (
		participants  = peers.NewPeers()
		orderedEvents = &[]Event{}
		nodes         = make([]TestNode, 0)
		index         = make(map[string]string)
		keys          = make(map[string]*ecdsa.PrivateKey)
	)

	for i := 0; i < n; i++ {
		key, _ := crypto.GenerateECDSAKey()
		pub := crypto.FromECDSAPub(&key.PublicKey)
		pubHex := fmt.Sprintf("0x%X", pub)
		participants.AddPeer(peers.NewPeer(pubHex, ""))
		keys[pubHex] = key
	}

	for i, peer := range participants.ToPeerSlice() {
		nodes = append(nodes, NewTestNode(keys[peer.PubKeyHex], i))
	}

	return nodes, index, orderedEvents, participants
}

func playEvents(plays []play, nodes []TestNode,
	index map[string]string, orderedEvents *[]Event) {
	for _, p := range plays {
		ft := make(map[string]int64)
		for k := range p.knownRoots {
			ft[index[p.knownRoots[k]]] = 1
		}

		e := NewEvent(p.txPayload, nil,
			p.sigPayload,
			[]string{index[p.selfParent], index[p.otherParent]},
			nodes[p.to].Pub, p.index, ft)

		nodes[p.to].signAndAddEvent(e, p.name, index, orderedEvents)
	}
}

func createPoset(t testing.TB, db bool, orderedEvents *[]Event,
	participants *peers.Peers,
	logger *logrus.Entry) *Poset {
	var store Store
	if db {
		var err error
		store, err = NewBadgerStore(participants, cacheSize, badgerDir)
		if err != nil {
			t.Fatal("ERROR creating badger store", err)
		}
	} else {
		store = NewInmemStore(participants, cacheSize)
	}

	poset := NewPoset(participants, store, nil, logger)

	for i, ev := range *orderedEvents {
		if err := poset.InsertEvent(ev, true); err != nil {
			t.Fatalf("failed to insert event %d: %s", i, err)
		}
	}

	return poset
}

func initPosetFull(t testing.TB, plays []play, db bool, n int,
	logger *logrus.Entry) (*Poset, map[string]string, *[]Event, []TestNode) {
	nodes, index, orderedEvents, participants := initPosetNodes(n)

	// Needed to have sorted nodes based on participants hash32
	for i, peer := range participants.ToPeerSlice() {
		event := NewEvent(nil, nil, nil, []string{rootSelfParent(peer.ID), ""},
			nodes[i].Pub, 0, map[string]int64{rootSelfParent(peer.ID): 1})
		nodes[i].signAndAddEvent(event, fmt.Sprintf("e%d", i),
			index, orderedEvents)
	}

	playEvents(plays, nodes, index, orderedEvents)

	poset := createPoset(t, db, orderedEvents, participants, logger)

	// Add reference to each participants' root event
	for i, peer := range participants.ToPeerSlice() {
		root, err := poset.Store.GetRoot(peer.PubKeyHex)
		if err != nil {
			panic(err)
		}
		index["r"+strconv.Itoa(i)] = root.SelfParent.Hash
	}

	return poset, index, orderedEvents, nodes
}

/*  */

/*
|  e12  |
|   | \ |
|  s10 e20
|   | / |
|   /   |
| / |   |
s00 |  s20
|   |   |
e01 |   |
| \ |   |
e0  e1  e2
|   |   |
r0  r1  r2
0   1   2
*/
func initPoset(t *testing.T) (*Poset, map[string]string) {
	plays := []play{
		{0, 1, e0, e1, e01, nil, nil, []string{e0, e1}},
		{2, 1, e2, "", s20, nil, nil, []string{e2}},
		{1, 1, e1, "", s10, nil, nil, []string{e1}},
		{0, 2, e01, "", s00, nil, nil, []string{e0, e1}},
		{2, 2, s20, s00, e20, nil, nil, []string{e0, e1, e2}},
		{1, 2, s10, e20, e12, nil, nil, []string{e0, e1, e2}},
	}

	p, index, orderedEvents, _ := initPosetFull(t, plays, false, n,
		testLogger(t))

	for i, ev := range *orderedEvents {
		if err := p.Store.SetEvent(ev); err != nil {
			t.Fatalf("%d: %s", i, err)
		}
	}

	return p, index
}

func TestAncestor(t *testing.T) {
	p, index := initPoset(t)

	expected := []ancestryItem{
		// first generation
		{e01, e0, true, false},
		{e01, e1, true, false},
		{s00, e01, true, false},
		{s20, e2, true, false},
		{e20, s00, true, false},
		{e20, s20, true, false},
		{e12, e20, true, false},
		{e12, s10, true, false},
		// second generation
		{s00, e0, true, false},
		{s00, e1, true, false},
		{e20, e01, true, false},
		{e20, e2, true, false},
		{e12, e1, true, false},
		{e12, s20, true, false},
		// third generation
		{e20, e0, true, false},
		{e20, e1, true, false},
		{e20, e2, true, false},
		{e12, e01, true, false},
		{e12, e0, true, false},
		{e12, e1, true, false},
		{e12, e2, true, false},
		// false positive
		{e01, e2, false, false},
		{s00, e2, false, false},
		{e0, "", false, true},
		{s00, "", false, true},
		{e12, "", false, true},
		// root events
		{e1, r1, true, false},
		{e20, r1, true, false},
		{e12, r0, true, false},
		{s20, r1, false, false},
		{r0, r1, false, false},
	}

	for _, exp := range expected {
		a, err := p.ancestor(index[exp.descendant], index[exp.ancestor])
		if err != nil && !exp.err {
			t.Fatalf("Error computing ancestor(%s, %s). Err: %v",
				exp.descendant, exp.ancestor, err)
		}
		if a != exp.val {
			t.Fatalf("ancestor(%s, %s) should be %v, not %v",
				exp.descendant, exp.ancestor, exp.val, a)
		}
	}
}

func TestSelfAncestor(t *testing.T) {
	p, index := initPoset(t)

	expected := []ancestryItem{
		// 1 generation
		{e01, e0, true, false},
		{s00, e01, true, false},
		// 1 generation false negative
		{e01, e1, false, false},
		{e12, e20, false, false},
		{s20, e1, false, false},
		{s20, "", false, true},
		// 2 generations
		{e20, e2, true, false},
		{e12, e1, true, false},
		// 2 generations false negatives
		{e20, e0, false, false},
		{e12, e2, false, false},
		{e20, e01, false, false},
		// roots
		{e20, r2, true, false},
		{e1, r1, true, false},
		{e1, r0, false, false},
		{r1, r0, false, false},
	}

	for _, exp := range expected {
		a, err := p.selfAncestor(index[exp.descendant], index[exp.ancestor])
		if err != nil && !exp.err {
			t.Fatalf("Error computing selfAncestor(%s, %s). Err: %v",
				exp.descendant, exp.ancestor, err)
		}
		if a != exp.val {
			t.Fatalf("selfAncestor(%s, %s) should be %v, not %v",
				exp.descendant, exp.ancestor, exp.val, a)
		}
	}
}

func TestSee(t *testing.T) {
	p, index := initPoset(t)

	expected := []ancestryItem{
		{e01, e0, true, false},
		{e01, e1, true, false},
		{e20, e0, true, false},
		{e20, e01, true, false},
		{e12, e01, true, false},
		{e12, e0, true, false},
		{e12, e1, true, false},
		{e12, s20, true, false},
	}

	for _, exp := range expected {
		a, err := p.see(index[exp.descendant], index[exp.ancestor])
		if err != nil && !exp.err {
			t.Fatalf("Error computing see(%s, %s). Err: %v",
				exp.descendant, exp.ancestor, err)
		}
		if a != exp.val {
			t.Fatalf("see(%s, %s) should be %v, not %v",
				exp.descendant, exp.ancestor, exp.val, a)
		}
	}
}

func TestLamportTimestamp(t *testing.T) {
	p, index := initPoset(t)

	expectedTimestamps := map[string]int64{
		e0:  0,
		e1:  0,
		e2:  0,
		e01: 1,
		s10: 1,
		s20: 1,
		s00: 2,
		e20: 3,
		e12: 4,
	}

	for e, ets := range expectedTimestamps {
		ts, err := p.lamportTimestamp(index[e])
		if err != nil {
			t.Fatalf("Error computing lamportTimestamp(%s). Err: %s", e, err)
		}
		if ts != ets {
			t.Fatalf("%s LamportTimestamp should be %d, not %d", e, ets, ts)
		}
	}
}

/*
|    |    e20
|    |   / |
|    | /   |
|    /     |
|  / |     |
e01  |     |
| \  |     |
|   \|     |
|    |\    |
|    |  \  |
e0   e1 (a)e2
0    1     2

Node 2 Forks; events a and e2 are both created by node2, they are not
self-parent sand yet they are both ancestors of event e20
*/
func TestFork(t *testing.T) {
	index := make(map[string]string)
	var nodes []TestNode
	participants := peers.NewPeers()

	for i := 0; i < n; i++ {
		key, _ := crypto.GenerateECDSAKey()
		node := NewTestNode(key, i)
		nodes = append(nodes, node)
		participants.AddPeer(peers.NewPeer(node.PubHex, ""))
	}

	store := NewInmemStore(participants, cacheSize)
	poset := NewPoset(participants, store, nil, testLogger(t))

	for i, node := range nodes {
		event := NewEvent(nil, nil, nil, []string{"", ""}, node.Pub, 0, nil)
		event.Sign(node.Key)
		index[fmt.Sprintf("e%d", i)] = event.Hex()
		poset.InsertEvent(event, true)
	}

	//a and e2 need to have different hashes
	eventA := NewEvent([][]byte{[]byte("yo")}, nil, nil, []string{"", ""}, nodes[2].Pub, 0, nil)
	eventA.Sign(nodes[2].Key)
	index["a"] = eventA.Hex()
	if err := poset.InsertEvent(eventA, true); err == nil {
		t.Fatal("InsertEvent should return error for 'a'")
	}

	event01 := NewEvent(nil, nil, nil,
		[]string{index[e0], index[a]}, //e0 and a
		nodes[0].Pub, 1, nil)
	event01.Sign(nodes[0].Key)
	index[e01] = event01.Hex()
	if err := poset.InsertEvent(event01, true); err == nil {
		t.Fatalf("InsertEvent should return error for %s", e01)
	}

	event20 := NewEvent(nil, nil, nil,
		[]string{index[e2], index[e01]}, //e2 and e01
		nodes[2].Pub, 1, nil)
	event20.Sign(nodes[2].Key)
	index[e20] = event20.Hex()
	if err := poset.InsertEvent(event20, true); err == nil {
		t.Fatalf("InsertEvent should return error for %s", e20)
	}
}

/*
|  s11  |
|   |   |
|   f1  |
|  /|   |
| / s10 |
|/  |   |
e02 |   |
| \ |   |
|   \   |
|   | \ |
s00 |  e21
|   | / |
|  e10  s20
| / |   |
e0  e1  e2
0   1    2
*/

func initRoundPoset(t *testing.T) (*Poset, map[string]string, []TestNode) {
	plays := []play{
		{1, 1, e1, e0, e10, nil, nil, []string{e0, e1}},
		{2, 1, e2, "", s20, nil, nil, []string{e2}},
		{0, 1, e0, "", s00, nil, nil, []string{e0}},
		{2, 2, s20, e10, e21, nil, nil, []string{e0, e1, e2}},
		{0, 2, s00, e21, e02, nil, nil, []string{e0, e21}},
		{1, 2, e10, "", s10, nil, nil, []string{e0, e1}},
		{1, 3, s10, e02, f1, nil, nil, []string{e21, e02, e1}},
		{1, 4, f1, "", s11, [][]byte{[]byte("abc")}, nil,
			[]string{e21, e02, f1}},
	}

	p, index, _, nodes := initPosetFull(t, plays, false, n, testLogger(t))

	return p, index, nodes
}

func TestInsertEvent(t *testing.T) {
	p, index, _ := initRoundPoset(t)

	checkParents := func(e, selfAncestor, ancestor string) bool {
		ev, err := p.Store.GetEvent(index[e])
		if err != nil {
			t.Fatal(err)
		}
		return ev.SelfParent() == selfAncestor && ev.OtherParent() == ancestor
	}

	t.Run("Check Event Coordinates", func(t *testing.T) {

		e0Event, err := p.Store.GetEvent(index[e0])
		if err != nil {
			t.Fatal(err)
		}

		if !(e0Event.Message.SelfParentIndex == -1 &&
			e0Event.Message.OtherParentCreatorID == -1 &&
			e0Event.Message.OtherParentIndex == -1 &&
			e0Event.Message.CreatorID == p.Participants.ByPubKey[e0Event.Creator()].ID) {
			t.Fatalf("Invalid wire info on %s", e0)
		}

		e21Event, err := p.Store.GetEvent(index[e21])
		if err != nil {
			t.Fatal(err)
		}

		e10Event, err := p.Store.GetEvent(index[e10])
		if err != nil {
			t.Fatal(err)
		}

		if !(e21Event.Message.SelfParentIndex == 1 &&
			e21Event.Message.OtherParentCreatorID == p.Participants.ByPubKey[e10Event.Creator()].ID &&
			e21Event.Message.OtherParentIndex == 1 &&
			e21Event.Message.CreatorID == p.Participants.ByPubKey[e21Event.Creator()].ID) {
			t.Fatalf("Invalid wire info on %s", e21)
		}

		f1Event, err := p.Store.GetEvent(index[f1])
		if err != nil {
			t.Fatal(err)
		}

		if !(f1Event.Message.SelfParentIndex == 2 &&
			f1Event.Message.OtherParentCreatorID == p.Participants.ByPubKey[e0Event.Creator()].ID &&
			f1Event.Message.OtherParentIndex == 2 &&
			f1Event.Message.CreatorID == p.Participants.ByPubKey[f1Event.Creator()].ID) {
			t.Fatalf("Invalid wire info on %s", f1)
		}

		e0CreatorID := strconv.FormatInt(p.Participants.ByPubKey[e0Event.Creator()].ID, 10)

		type Hierarchy struct {
			ev, selfAncestor, ancestor string
		}

		toCheck := []Hierarchy{
			{e0, "Root" + e0CreatorID, ""},
			{e10, index[e1], index[e0]},
			{e21, index[s20], index[e10]},
			{e02, index[s00], index[e21]},
			{f1, index[s10], index[e02]},
		}

		for _, v := range toCheck {
			if !checkParents(v.ev, v.selfAncestor, v.ancestor) {
				t.Fatal(v.ev + " selfParent not good")
			}
		}
	})

	t.Run("Check UndeterminedEvents", func(t *testing.T) {

		expectedUndeterminedEvents := []string{
			index[e0],
			index[e1],
			index[e2],
			index[e10],
			index[s20],
			index[s00],
			index[e21],
			index[e02],
			index[s10],
			index[f1],
			index[s11]}

		for i, eue := range expectedUndeterminedEvents {
			if ue := p.UndeterminedEvents[i]; ue != eue {
				t.Fatalf("UndeterminedEvents[%d] should be %s, not %s",
					i, eue, ue)
			}
		}

		// Pending loaded Events
		// 3 Events with index 0,
		// 1 Event with non-empty Transactions
		// = 4 Loaded Events
		if ple := p.GetPendingLoadedEvents(); ple != 4 {
			t.Fatalf("PendingLoadedEvents should be 4, not %d", ple)
		}
	})
}

func TestReadWireInfo(t *testing.T) {
	p, index, _ := initRoundPoset(t)

	for k, evh := range index {
		if k[0] == 'r' {
			continue
		}
		ev, err := p.Store.GetEvent(evh)
		if err != nil {
			t.Fatal(err)
		}

		evWire := ev.ToWire()

		evFromWire, err := p.ReadWireInfo(evWire)
		if err != nil {
			t.Fatal(err)
		}

		if !reflect.DeepEqual(ev.Message.Body.BlockSignatures,
			evFromWire.Message.Body.BlockSignatures) {
			t.Fatalf("Error converting %s.Body.BlockSignatures"+
				" from light wire", k)
		}

		if !ev.Message.Body.Equals(evFromWire.Message.Body) {
			t.Fatalf("Error converting %s.Body from light wire", k)
		}

		if !reflect.DeepEqual(ev.Message.Signature,
			evFromWire.Message.Signature) {
			t.Fatalf("Error converting %s.Signature from light wire", k)
		}

		ok, err := evFromWire.Verify()
		if !ok {
			t.Fatalf("Error verifying signature for %s from ligh wire: %v",
				k, err)
		}
	}
}

func TestStronglySee(t *testing.T) {
	p, index, _ := initRoundPoset(t)

	expected := []ancestryItem{
		{e21, e0, true, false},
		{e02, e10, true, false},
		{e02, e0, true, false},
		{e02, e1, true, false},
		{f1, e21, true, false},
		{f1, e10, true, false},
		{f1, e0, true, false},
		{f1, e1, true, false},
		{f1, e2, true, false},
		{s11, e2, true, false},
		// false negatives
		{e10, e0, false, false},
		{e21, e1, false, false},
		{e21, e2, false, false},
		{e02, e2, false, false},
		{s11, e02, false, false},
		{s11, "", false, true},
		// root events
		{s11, r1, true, false},
		{e21, r0, true, false},
		{e21, r1, false, false},
		{e10, r0, false, false},
		{s20, r2, false, false},
		{e02, r2, false, false},
		{e21, r2, false, false},
	}

	for _, exp := range expected {
		a, err := p.stronglySee(index[exp.descendant], index[exp.ancestor])
		if err != nil && !exp.err {
			t.Fatalf("Error computing stronglySee(%s, %s). Err: %v",
				exp.descendant, exp.ancestor, err)
		}
		if a != exp.val {
			t.Fatalf("stronglySee(%s, %s) should be %v, not %v",
				exp.descendant, exp.ancestor, exp.val, a)
		}
	}
}

func TestWitness(t *testing.T) {
	p, index, _ := initRoundPoset(t)

	round0Witnesses := make(map[string]*RoundEvent)
	round0Witnesses[index[e0]] = &RoundEvent{
		Witness: true, Famous: Trilean_UNDEFINED}
	round0Witnesses[index[e1]] = &RoundEvent{
		Witness: true, Famous: Trilean_UNDEFINED}
	round0Witnesses[index[e2]] = &RoundEvent{
		Witness: true, Famous: Trilean_UNDEFINED}
	p.Store.SetRoundCreated(0, RoundCreated{
		Message: RoundCreatedMessage{Events: round0Witnesses}})

	round1Witnesses := make(map[string]*RoundEvent)
	round1Witnesses[index[f1]] = &RoundEvent{
		Witness: true, Famous: Trilean_UNDEFINED}
	p.Store.SetRoundCreated(1, RoundCreated{
		Message: RoundCreatedMessage{Events: round1Witnesses}})

	expected := []ancestryItem{
		{"", e0, true, false},
		{"", e1, true, false},
		{"", e2, true, false},
		{"", f1, true, false},
		{"", e10, false, false},
		{"", e21, true, false},
		{"", e02, true, false},
	}

	for _, exp := range expected {
		a, err := p.witness(index[exp.ancestor])
		if err != nil {
			t.Fatalf("Error computing witness(%s). Err: %v",
				exp.ancestor, err)
		}
		if a != exp.val {
			t.Fatalf("witness(%s) should be %v, not %v",
				exp.ancestor, exp.val, a)
		}
	}
}

func TestRound(t *testing.T) {
	p, index, _ := initRoundPoset(t)

	round0Witnesses := make(map[string]*RoundEvent)
	round0Witnesses[index[e0]] = &RoundEvent{
		Witness: true, Famous: Trilean_UNDEFINED}
	round0Witnesses[index[e1]] = &RoundEvent{
		Witness: true, Famous: Trilean_UNDEFINED}
	round0Witnesses[index[e2]] = &RoundEvent{
		Witness: true, Famous: Trilean_UNDEFINED}
	p.Store.SetRoundCreated(0, RoundCreated{Message: RoundCreatedMessage{
		Events: round0Witnesses}})

	round1Witnesses := make(map[string]*RoundEvent)
	round1Witnesses[index[e21]] = &RoundEvent{
		Witness: true, Famous: Trilean_UNDEFINED}
	round1Witnesses[index[e02]] = &RoundEvent{
		Witness: true, Famous: Trilean_UNDEFINED}
	round1Witnesses[index[f1]] = &RoundEvent{
		Witness: true, Famous: Trilean_UNDEFINED}
	p.Store.SetRoundCreated(1, RoundCreated{
		Message: RoundCreatedMessage{Events: round1Witnesses}})

	expected := []roundItem{
		{e0, 0},
		{e1, 0},
		{e2, 0},
		{s00, 0},
		{e10, 0},
		{s20, 0},
		{e21, 1},
		{e02, 1},
		{s10, 0},
		{f1, 1},
		{s11, 2},
	}

	for _, exp := range expected {
		r, err := p.round(index[exp.event])
		if err != nil {
			t.Fatalf("Error computing round(%s). Err: %v", exp.event, err)
		}
		if r != exp.round {
			t.Fatalf("round(%s) should be %v, not %v", exp.event, exp.round, r)
		}
	}
}

func TestRoundDiff(t *testing.T) {
	p, index, _ := initRoundPoset(t)

	round0Witnesses := make(map[string]*RoundEvent)
	round0Witnesses[index[e0]] = &RoundEvent{
		Witness: true, Famous: Trilean_UNDEFINED}
	round0Witnesses[index[e1]] = &RoundEvent{
		Witness: true, Famous: Trilean_UNDEFINED}
	round0Witnesses[index[e2]] = &RoundEvent{
		Witness: true, Famous: Trilean_UNDEFINED}
	p.Store.SetRoundCreated(0, RoundCreated{
		Message: RoundCreatedMessage{Events: round0Witnesses}})

	round1Witnesses := make(map[string]*RoundEvent)
	round1Witnesses[index[e21]] = &RoundEvent{
		Witness: true, Famous: Trilean_UNDEFINED}
	round1Witnesses[index[e02]] = &RoundEvent{
		Witness: true, Famous: Trilean_UNDEFINED}
	round1Witnesses[index[f1]] = &RoundEvent{
		Witness: true, Famous: Trilean_UNDEFINED}
	p.Store.SetRoundCreated(1,
		RoundCreated{Message: RoundCreatedMessage{Events: round1Witnesses}})

	if d, err := p.roundDiff(index[s11], index[e21]); d != 1 {
		if err != nil {
			t.Fatalf("RoundDiff(%s, %s) returned an error: %s", s11, e02, err)
		}
		t.Fatalf("RoundDiff(%s, %s) should be 1 not %d", s11, e02, d)
	}

	if d, err := p.roundDiff(index[f1], index[s11]); d != -1 {
		if err != nil {
			t.Fatalf("RoundDiff(%s, %s) returned an error: %s", s11, f1, err)
		}
		t.Fatalf("RoundDiff(%s, %s) should be -1 not %d", s11, f1, d)
	}
	if d, err := p.roundDiff(index[e02], index[e21]); d != 0 {
		if err != nil {
			t.Fatalf("RoundDiff(%s, %s) returned an error: %s", e20, e21, err)
		}
		t.Fatalf("RoundDiff(%s, %s) should be 0 not %d", e20, e21, d)
	}
}

func TestDivideRounds(t *testing.T) {
	p, index, _ := initRoundPoset(t)

	if err := p.DivideRounds(); err != nil {
		t.Fatal(err)
	}

	if l := p.Store.LastRound(); l != 2 {
		t.Fatalf("last round should be 2 not %d", l)
	}

	round0, err := p.Store.GetRoundCreated(0)
	if err != nil {
		t.Fatal(err)
	}
	if l := len(round0.Witnesses()); l != 3 {
		t.Fatalf("round 0 should have 3 witnesses, not %d", l)
	}
	if !contains(round0.Witnesses(), index[e0]) {
		t.Fatalf("round 0 witnesses should contain %s", e0)
	}
	if !contains(round0.Witnesses(), index[e1]) {
		t.Fatalf("round 0 witnesses should contain %s", e1)
	}
	if !contains(round0.Witnesses(), index[e2]) {
		t.Fatalf("round 0 witnesses should contain %s", e2)
	}

	round1, err := p.Store.GetRoundCreated(1)
	if err != nil {
		t.Fatal(err)
	}
	if l := len(round1.Witnesses()); l != 3 {
		t.Fatalf("round 1 should have 1 witness, not %d", l)
	}
	if !contains(round1.Witnesses(), index[f1]) {
		t.Fatalf("round 1 witnesses should contain %s", f1)
	}

	round2, err := p.Store.GetRoundCreated(2)
	if err != nil {
		t.Fatal(err)
	}

	if l := len(round2.Witnesses()); l != 1 {
		t.Fatalf("round 1 should have 1 witness, not %d", l)
	}

	expectedPendingRounds := []pendingRound{
		{
			Index:   0,
			Decided: false,
		},
		{
			Index:   1,
			Decided: false,
		}, {
			Index:   2,
			Decided: false,
		},
	}
	for i, pd := range p.PendingRounds {
		if !reflect.DeepEqual(*pd, expectedPendingRounds[i]) {
			t.Fatalf("pendingRounds[%d] should be %v, not %v",
				i, expectedPendingRounds[i], *pd)
		}
	}

	// [event] => {lamportTimestamp, round}
	type tr struct {
		t, r int64
	}
	expectedTimestamps := map[string]tr{
		e0:  {0, 0},
		e1:  {0, 0},
		e2:  {0, 0},
		s00: {1, 0},
		e10: {1, 0},
		s20: {1, 0},
		e21: {2, 1},
		e02: {3, 1},
		s10: {2, 0},
		f1:  {4, 1},
		s11: {5, 2},
	}

	for e, et := range expectedTimestamps {
		ev, err := p.Store.GetEvent(index[e])
		if err != nil {
			t.Fatal(err)
		}
<<<<<<< HEAD
		if r := ev.Message.Round; r != et.r {
			t.Fatalf("%s round should be %d, not %d", e, et.r, r)
		}
		if ts := ev.Message.LamportTimestamp; ts != et.t {
			t.Fatalf("%s lamportTimestamp should be %d, not %d", e, et.t, ts)
=======
		if r := ev.GetRound(); r == RoundNIL || r != et.r {
			disp := "nil"
			if r >= 0 {
				disp = strconv.FormatInt(r, 10)
			}
			t.Fatalf("%s round should be %d, not %s", e, et.r, disp)
		}
		if ts := ev.GetLamportTimestamp(); ts == LamportTimestampNIL || ts != et.t {
			disp := "nil"
			if ts >= 0 {
				disp = strconv.FormatInt(ts, 10)
			}
			t.Fatalf("%s lamportTimestamp should be %d, not %s", e, et.t, disp)
>>>>>>> 614c7a2a
		}
	}

}

func TestCreateRoot(t *testing.T) {
	p, index, _ := initRoundPoset(t)
	p.DivideRounds()

	participants := p.Participants.ToPeerSlice()

	baseRoot := NewBaseRoot(participants[0].ID)

	expected := map[string]Root{
		e0: baseRoot,
		e02: {
			NextRound: 1,
			SelfParent: &RootEvent{Hash: index[s00],
				CreatorID: participants[0].ID, Index: 1,
				LamportTimestamp: 1, Round: 0},
			Others: map[string]*RootEvent{
				index[e02]: {Hash: index[e21], CreatorID: participants[2].ID,
					Index: 2, LamportTimestamp: 2, Round: 1},
			},
		},
		s10: {
			NextRound: 0,
			SelfParent: &RootEvent{Hash: index[e10],
				CreatorID: participants[1].ID, Index: 1,
				LamportTimestamp: 1, Round: 0},
			Others: map[string]*RootEvent{},
		},
		f1: {
			NextRound: 1,
			SelfParent: &RootEvent{Hash: index[s10],
				CreatorID: participants[1].ID, Index: 2,
				LamportTimestamp: 2, Round: 0},
			Others: map[string]*RootEvent{
				index[f1]: {Hash: index[e02], CreatorID: participants[0].ID,
					Index: 2, LamportTimestamp: 3, Round: 1},
			},
		},
	}

	for evh, expRoot := range expected {
		ev, err := p.Store.GetEvent(index[evh])
		if err != nil {
			t.Fatal(err)
		}
		root, err := p.createRoot(ev)
		if err != nil {
			t.Fatalf("Error creating %s Root: %v", evh, err)
		}
		if !reflect.DeepEqual(expRoot, root) {
			t.Fatalf("%s Root should be %+v, not %+v", evh, expRoot, root)
		}
	}

}

func contains(s []string, x string) bool {
	for _, e := range s {
		if e == x {
			return true
		}
	}
	return false
}

/*



e01  e12
 |   |  \
 e0  R1  e2
 |       |
 R0      R2

*/
func initDentedPoset(t *testing.T) (*Poset, map[string]string) {
	nodes, index, orderedEvents, participants := initPosetNodes(n)

	orderedPeers := participants.ToPeerSlice()

	for _, peer := range orderedPeers {
		index[rootSelfParent(peer.ID)] = rootSelfParent(peer.ID)
	}

	plays := []play{
		{0, 0, rootSelfParent(orderedPeers[0].ID), "", e0, nil, nil,
			[]string{}},
		{2, 0, rootSelfParent(orderedPeers[2].ID), "", e2, nil, nil,
			[]string{}},
		{0, 1, e0, "", e01, nil, nil, []string{}},
		{1, 0, rootSelfParent(orderedPeers[1].ID), e2, e12, nil, nil,
			[]string{}},
	}

	playEvents(plays, nodes, index, orderedEvents)

	poset := createPoset(t, false, orderedEvents, participants, testLogger(t))

	return poset, index
}

func TestCreateRootBis(t *testing.T) {
	p, index := initDentedPoset(t)

	participants := p.Participants.ToPeerSlice()

	root := NewBaseRootEvent(participants[1].ID)
	expected := map[string]Root{
		e12: {
			NextRound:  0,
			SelfParent: &root,
			Others: map[string]*RootEvent{
				index[e12]: {Hash: index[e2], CreatorID: participants[2].ID,
					Index: 0, LamportTimestamp: 0, Round: 0},
			},
		},
	}

	for evh, expRoot := range expected {
		ev, err := p.Store.GetEvent(index[evh])
		if err != nil {
			t.Fatal(err)
		}
		root, err := p.createRoot(ev)
		if err != nil {
			t.Fatalf("Error creating %s Root: %v", evh, err)
		}
		if !reflect.DeepEqual(expRoot, root) {
			t.Fatalf("%s Root should be %v, not %v", evh, expRoot, root)
		}
	}
}

/*

e0  e1  e2    Block (0, 1)
0   1    2
*/
func initBlockPoset(t *testing.T) (*Poset, []TestNode, map[string]string) {
	nodes, index, orderedEvents, participants := initPosetNodes(n)

	for i, peer := range participants.ToPeerSlice() {
		event := NewEvent(nil, nil, nil, []string{rootSelfParent(peer.ID), ""},
			nodes[i].Pub, 0, nil)
		nodes[i].signAndAddEvent(event, fmt.Sprintf("e%d", i),
			index, orderedEvents)
	}

	poset := NewPoset(participants, NewInmemStore(participants, cacheSize),
		nil, testLogger(t))

	//create a block and signatures manually
	block := NewBlock(0, 1, []byte("framehash"),
		[][]byte{[]byte("block tx")})
	err := poset.Store.SetBlock(block)
	if err != nil {
		t.Fatalf("error setting block. Err: %s", err)
	}

	for i, ev := range *orderedEvents {
		if err := poset.InsertEvent(ev, true); err != nil {
			fmt.Printf("error inserting event %d: %s\n", i, err)
		}
	}

	return poset, nodes, index
}

func TestInsertEventsWithBlockSignatures(t *testing.T) {
	p, nodes, index := initBlockPoset(t)

	block, err := p.Store.GetBlock(0)
	if err != nil {
		t.Fatalf("error retrieving block 0. %s", err)
	}

	blockSigs := make([]BlockSignature, n)
	for k, n := range nodes {
		blockSigs[k], err = block.Sign(n.Key)
		if err != nil {
			t.Fatal(err)
		}
	}

	t.Run("InsertingEventsWithValidSignatures", func(t *testing.T) {

		/*
			s00 |   |
			|   |   |
			|  e10  s20
			| / |   |
			e0  e1  e2
			0   1    2
		*/
		plays := []play{
			{1, 1, e1, e0, e10, nil, []BlockSignature{blockSigs[1]},
				[]string{}},
			{2, 1, e2, "", s20, nil, []BlockSignature{blockSigs[2]},
				[]string{}},
			{0, 1, e0, "", s00, nil, []BlockSignature{blockSigs[0]},
				[]string{}},
		}

		for _, pl := range plays {
			e := NewEvent(pl.txPayload,
				nil,
				pl.sigPayload,
				[]string{index[pl.selfParent], index[pl.otherParent]},
				nodes[pl.to].Pub,
				pl.index, nil)
			e.Sign(nodes[pl.to].Key)
			index[pl.name] = e.Hex()
			if err := p.InsertEvent(e, true); err != nil {
				t.Fatalf("error inserting event %s: %s\n", pl.name, err)
			}
		}

		// Check SigPool
		if l := len(p.SigPool); l != 3 {
			t.Fatalf("block signature pool should contain 3 signatures,"+
				" not %d", l)
		}

		// Process SigPool
		p.ProcessSigPool()

		// Check that the block contains 3 signatures
		block, _ := p.Store.GetBlock(0)
		if l := len(block.Signatures); l != 2 {
			t.Fatalf("block 0 should contain 2 signatures, not %d", l)
		}

		// Check that SigPool was cleared
		if l := len(p.SigPool); l != 0 {
			t.Fatalf("block signature pool should contain 0 signatures,"+
				" not %d", l)
		}
	})

	t.Run("InsertingEventsWithSignatureOfUnknownBlock",
		func(t *testing.T) {
			// The Event should be inserted
			// The block signature is simply ignored

			block1 := NewBlock(1, 2, []byte("framehash"), [][]byte{})
			sig, _ := block1.Sign(nodes[2].Key)

			// unknown block
			unknownBlockSig := BlockSignature{
				Validator: nodes[2].Pub,
				Index:     1,
				Signature: sig.Signature,
			}
			pl := play{2, 2, s20, e10, e21, nil, []BlockSignature{unknownBlockSig},
				[]string{}}

			e := NewEvent(nil,
				nil,
				pl.sigPayload,
				[]string{index[pl.selfParent], index[pl.otherParent]},
				nodes[pl.to].Pub,
				pl.index, nil)
			e.Sign(nodes[pl.to].Key)
			index[pl.name] = e.Hex()
			if err := p.InsertEvent(e, true); err != nil {
				t.Fatalf("ERROR inserting event %s: %s", pl.name, err)
			}

			// check that the event was recorded
			_, err := p.Store.GetEvent(index[e21])
			if err != nil {
				t.Fatalf("ERROR fetching Event %s: %s", e21, err)
			}

		})

	t.Run("InsertingEventsWithBlockSignatureNotFromCreator",
		func(t *testing.T) {
			// The Event should be inserted
			// The block signature is simply ignored

			// wrong validator
			// Validator should be same as Event creator (node 0)
			key, _ := crypto.GenerateECDSAKey()
			badNode := NewTestNode(key, 666)
			badNodeSig, _ := block.Sign(badNode.Key)

			pl := play{0, 2, s00, e21, e02, nil, []BlockSignature{badNodeSig},
				[]string{}}

			e := NewEvent(nil,
				nil,
				pl.sigPayload,
				[]string{index[pl.selfParent], index[pl.otherParent]},
				nodes[pl.to].Pub,
				pl.index, nil)
			e.Sign(nodes[pl.to].Key)
			index[pl.name] = e.Hex()
			if err := p.InsertEvent(e, true); err != nil {
				t.Fatalf("ERROR inserting event %s: %s\n", pl.name, err)
			}

			// check that the signature was not appended to the block
			block, _ := p.Store.GetBlock(0)
			if l := len(block.Signatures); l > 3 {
				t.Fatalf("Block 0 should contain 3 signatures, not %d", l)
			}
		})

}

/*
                   Round 8
      [m0]  | [m2]-----------------------------
		| \ | / |  Round 7
		|  <l1> |
		|  /|   |
	  <l0>  |   |
		| \ |   |
		|   \   |
		|   | \ |
		|   | <l2>-----------------------------
		|   | / |  Round 6
		| [k10] |
		| / |   |
	  [k0]  | [k2]-----------------------------
		| \ | / |  Round 5
		| <j1>  |
		|  /|   |
	  <j0>  |   |
		| \ |   |
		|   \   |
		|   | \ |
	    |   | <j2>-----------------------------
		|   | / |  Round 4
		| [i1]  |
		| / |   |
	  [i0]  | [i2]-----------------------------
		| \ | / |  Round 3
		| <h10> |
		|  /|   |
	   h0b  |   |
		|   |   |
	  <h0>  |   |
		| \ |   |
		|   \   |
		|   | \ |
	---g0x  | <h2>----------------------------- //g0x's other-parent is f2. This situation can happen with concurrency.
	|	|   | / |  Round 2
	|	|  g10  |
	|	| / |   |
	|  [g0] | [g2]
	|	| \ | / |
	|	| [g1]  | ------------------------------
	|	|   |   |  Round 1
	|	| <f1>  |
	|  	|  /|   |
	| <f0>  |   |
	|	| \ |   |
	|	|   \   |
	|	|   | \ |
	|   |   |  f2b
	|	|   |   |
	----------<f2>------------------------------
		|   | / |  Round 0
		|  e10  |
	    | / |   |
	   [e0][e1][e2]
		0   1    2
*/
func initConsensusPoset(db bool, t testing.TB) (*Poset, map[string]string) {
	plays := []play{
		{1, 1, e1, e0, e10, nil, nil, []string{e0, e1}},
		{2, 1, e2, e10, f2, [][]byte{[]byte(f2)}, nil, []string{e0, e1, e2}},
		{2, 2, f2, "", f2b, nil, nil, []string{f2}},
		{0, 1, e0, f2b, f0, nil, nil, []string{e0, f2}},
		{1, 2, e10, f0, f1, nil, nil, []string{f2, f0, e1}},
		{1, 3, f1, "", g1, [][]byte{[]byte(g1)}, nil, []string{f2, f0, f1}},
		{0, 2, f0, g1, g0, nil, nil, []string{g1, f0}},
		{2, 3, f2b, g1, g2, nil, nil, []string{g1, f2}},
		{1, 4, g1, g0, g10, nil, nil, []string{g1, f0}},
		{0, 3, g0, f2, g0x, nil, nil, []string{g0, g1, f2b}},
		{2, 4, g2, g10, h2, nil, nil, []string{g1, g0, g2}},
		{0, 4, g0x, h2, h0, nil, nil, []string{h2, g0, g1}},
		{0, 5, h0, "", h0b, [][]byte{[]byte(h0b)}, nil, []string{h0, h2}},
		{1, 5, g10, h0b, h10, nil, nil, []string{h0, h2, g1}},
		{0, 6, h0b, h10, i0, nil, nil, []string{h10, h0, h2}},
		{2, 5, h2, h10, i2, nil, nil, []string{h10, h0, h2}},
		{1, 6, h10, i0, i1, [][]byte{[]byte(i1)}, nil, []string{i0, h10, h0, h2}},
		{2, 6, i2, i1, j2, nil, nil, []string{i1, i0, i2}},
		{0, 7, i0, j2, j0, [][]byte{[]byte(j0)}, nil, []string{i0, j2}},
		{1, 7, i1, j0, j1, nil, nil, []string{i1, i0, j0, j2}},
		{0, 8, j0, j1, k0, nil, nil, []string{j1, j0, j2}},
		{2, 7, j2, j1, k2, nil, nil, []string{j1, j0, j2}},
		{1, 8, j1, k0, k10, nil, nil, []string{j1, j0, j2, k0}},
		{2, 8, k2, k10, l2, nil, nil, []string{k0, k10, k2}},
		{0, 9, k0, l2, l0, nil, nil, []string{k0, l2}},
		{1, 9, k10, l0, l1, nil, nil, []string{l0, l2, k10, k0}},
		{0, 10, l0, l1, m0, nil, nil, []string{l1, l0, l2}},
		{2, 9, l2, l1, m2, nil, nil, []string{l1, l0, l2}},
	}

	poset, index, _, _ := initPosetFull(t, plays, db, n, testLogger(t))

	return poset, index
}

func TestDivideRoundsBis(t *testing.T) {
	p, index := initConsensusPoset(false, t)

	if err := p.DivideRounds(); err != nil {
		t.Fatal(err)
	}

	// [event] => {lamportTimestamp, round}
	type tr struct {
		t, r int64
	}
	expectedTimestamps := map[string]tr{
		e0:  {0, 0},
		e1:  {0, 0},
		e2:  {0, 0},
		e10: {1, 0},
		f2:  {2, 1},
		f2b: {3, 1},
		f0:  {4, 1},
		f1:  {5, 1},
		g1:  {6, 2},
		g0:  {7, 2},
		g2:  {7, 2},
		g10: {8, 2},
		g0x: {8, 2},
		h2:  {9, 3},
		h0:  {10, 3},
		h0b: {11, 3},
		h10: {12, 3},
		i0:  {13, 4},
		i2:  {13, 4},
		i1:  {14, 4},
		j2:  {15, 5},
		j0:  {16, 5},
		j1:  {17, 5},
		k0:  {18, 6},
		k2:  {18, 6},
		k10: {19, 6},
		l2:  {20, 7},
		l0:  {21, 7},
		l1:  {22, 7},
		m0:  {23, 8},
		m2:  {23, 8},
	}

	for e, et := range expectedTimestamps {
		ev, err := p.Store.GetEvent(index[e])
		if err != nil {
			t.Fatal(err)
		}
<<<<<<< HEAD
		if r := ev.Message.Round; r != et.r {
			t.Fatalf("%s round should be %d, not %d", e, et.r, r)
		}
		if ts := ev.Message.LamportTimestamp; ts != et.t {
			t.Fatalf("%s lamportTimestamp should be %d, not %d", e, et.t, ts)
=======
		if r := ev.GetRound(); r == RoundNIL || r != et.r {
			disp := "nil"
			if r >= 0 {
				disp = strconv.FormatInt(r, 10)
			}
			t.Fatalf("%s round should be %d, not %s", e, et.r, disp)
		}
		if ts := ev.GetLamportTimestamp(); ts == LamportTimestampNIL || ts != et.t {
			disp := "nil"
			if ts >= 0 {
				disp = strconv.FormatInt(ts, 10)
			}
			t.Fatalf("%s lamportTimestamp should be %d, not %s", e, et.t, disp)
>>>>>>> 614c7a2a
		}
	}

}

func TestDecideFame(t *testing.T) {
	p, index := initConsensusPoset(false, t)

	p.DivideRounds()
	if err := p.DecideFame(); err != nil {
		t.Fatal(err)
	}

	round0, err := p.Store.GetRoundCreated(0)
	if err != nil {
		t.Fatal(err)
	}
	if f := round0.Message.Events[index[e0]]; !(f.Witness &&
		f.Famous == Trilean_TRUE) {
		t.Fatalf("%s should be famous; got %v", e0, f)
	}
	if f := round0.Message.Events[index[e1]]; !(f.Witness &&
		f.Famous == Trilean_TRUE) {
		t.Fatalf("%s should be famous; got %v", e1, f)
	}
	if f := round0.Message.Events[index[e2]]; !(f.Witness &&
		f.Famous == Trilean_TRUE) {
		t.Fatalf("%s should be famous; got %v", e2, f)
	}

	round1, err := p.Store.GetRoundCreated(1)
	if err != nil {
		t.Fatal(err)
	}
	if f := round1.Message.Events[index[f2]]; !(f.Witness &&
		f.Famous == Trilean_TRUE) {
		t.Fatalf("%s should be famous; got %v", f2, f)
	}
	if f := round1.Message.Events[index[f0]]; !(f.Witness &&
		f.Famous == Trilean_TRUE) {
		t.Fatalf("%s should be famous; got %v", f0, f)
	}
	if f := round1.Message.Events[index[f1]]; !(f.Witness &&
		f.Famous == Trilean_TRUE) {
		t.Fatalf("%s should be famous; got %v", f1, f)
	}

	round2, err := p.Store.GetRoundCreated(2)
	if err != nil {
		t.Fatal(err)
	}
	if f := round2.Message.Events[index[g1]]; !(f.Witness &&
		f.Famous == Trilean_TRUE) {
		t.Fatalf("%s should be famous; got %v", g1, f)
	}
	if f := round2.Message.Events[index[g0]]; !(f.Witness &&
		f.Famous == Trilean_TRUE) {
		t.Fatalf("%s should be famous; got %v", g0, f)
	}
	if f := round2.Message.Events[index[g2]]; !(f.Witness &&
		f.Famous == Trilean_TRUE) {
		t.Fatalf("%s should be famous; got %v", g2, f)
	}

	round3, err := p.Store.GetRoundCreated(3)
	if err != nil {
		t.Fatal(err)
	}
	if f := round3.Message.Events[index[h2]]; !(f.Witness &&
		f.Famous == Trilean_TRUE) {
		t.Fatalf("%s should be famous; got %v", h2, f)
	}
	if f := round3.Message.Events[index[h0]]; !(f.Witness &&
		f.Famous == Trilean_TRUE) {
		t.Fatalf("%s should be famous; got %v", h0, f)
	}
	if f := round3.Message.Events[index[h10]]; !(f.Witness &&
		f.Famous == Trilean_TRUE) {
		t.Fatalf("%s should be famous; got %v", h10, f)
	}

	round4, err := p.Store.GetRoundCreated(4)
	if err != nil {
		t.Fatal(err)
	}
	if f := round4.Message.Events[index[i0]]; !(f.Witness &&
		f.Famous == Trilean_UNDEFINED) {
		t.Fatalf("%s should be famous; got %v", i0, f)
	}
	if f := round4.Message.Events[index[i2]]; !(f.Witness &&
		f.Famous == Trilean_UNDEFINED) {
		t.Fatalf("%s should be famous; got %v", i2, f)
	}
	if f := round4.Message.Events[index[i1]]; !(f.Witness &&
		f.Famous == Trilean_UNDEFINED) {
		t.Fatalf("%s should be famous; got %v", i1, f)
	}

	expectedPendingRounds := []pendingRound{
		{Index: 0, Decided: true},
		{Index: 1, Decided: true},
		{Index: 2, Decided: true},
		{Index: 3, Decided: true},
		{Index: 4, Decided: false},
		{Index: 5, Decided: true},
		{Index: 6, Decided: false},
		{Index: 7, Decided: false},
		{Index: 8, Decided: false},
	}
	for i, pd := range p.PendingRounds {
		if !reflect.DeepEqual(*pd, expectedPendingRounds[i]) {
			t.Fatalf("pendingRounds[%d] should be %v, not %v",
				i, expectedPendingRounds[i], *pd)
		}
	}
}

func TestDecideRoundReceived(t *testing.T) {
	p, index := initConsensusPoset(false, t)

	p.DivideRounds()
	p.DecideFame()
	if err := p.DecideRoundReceived(); err != nil {
		t.Fatal(err)
	}

	for name, hash := range index {
		e, _ := p.Store.GetEvent(hash)

		switch rune(name[0]) {
		case rune('e'):
			if r := e.Message.RoundReceived; r != 1 {
				t.Fatalf("%s round received should be 1 not %d", name, r)
			}
		case rune('f'):
			if r := e.Message.RoundReceived; r != 2 {
				t.Fatalf("%s round received should be 2 not %d", name, r)
			}
		}
	}

	round0, err := p.Store.GetRoundCreated(0)
	if err != nil {
		t.Fatalf("could not retrieve Round 0. %s", err)
	}
	if ce := len(round0.ConsensusEvents()); ce != 0 {
		t.Fatalf("round 0 should contain 0 ConsensusEvents, not %d", ce)
	}

	round1, err := p.Store.GetRoundCreated(1)
	if err != nil {
		t.Fatalf("could not retrieve Round 1. %s", err)
	}
	if ce := len(round1.ConsensusEvents()); ce != 4 {
		t.Fatalf("round 1 should contain 4 ConsensusEvents, not %d", ce)
	}

	round2, err := p.Store.GetRoundCreated(2)
	if err != nil {
		t.Fatalf("could not retrieve Round 2. %s", err)
	}
	if ce := len(round2.ConsensusEvents()); ce != 4 {
		t.Fatalf("round 2 should contain 9 ConsensusEvents, not %d", ce)
	}

	expectedUndeterminedEvents := []string{
		index[g0x],
		index[h2],
		index[h0],
		index[h0b],
		index[h10],
		index[j2],
		index[j0],
		index[j1],
		index[k0],
		index[k2],
		index[k10],
		index[l2],
		index[l0],
		index[l1],
		index[m0],
		index[m2],
	}

	for i, eue := range expectedUndeterminedEvents {
		if ue := p.UndeterminedEvents[i]; ue != eue {
			t.Fatalf("undetermined event %d should be %s, not %s", i, eue, ue)
		}
	}
}

func TestProcessDecidedRounds(t *testing.T) {
	p, index := initConsensusPoset(false, t)

	p.DivideRounds()
	p.DecideFame()
	p.DecideRoundReceived()
	if err := p.ProcessDecidedRounds(); err != nil {
		t.Fatal(err)
	}

	consensusEvents := p.Store.ConsensusEvents()

	for i, e := range consensusEvents {
		t.Logf("consensus[%d]: %s\n", i, getName(index, e))
	}

	if l := len(consensusEvents); l != 12 {
		t.Fatalf("length of consensus should be 12 not %d", l)
	}

	if ple := p.GetPendingLoadedEvents(); ple != 3 {
		t.Fatalf("pending loaded events number should be 3, not %d", ple)
	}

	block0, err := p.Store.GetBlock(0)
	if err != nil {
		t.Fatalf("store should contain a block with Index 0: %v", err)
	}

	if ind := block0.Index(); ind != 0 {
		t.Fatalf("block0's index should be 0, not %d", ind)
	}

	if rr := block0.RoundReceived(); rr != 2 {
		t.Fatalf("block0's round received should be 2, not %d", rr)
	}

	if l := len(block0.Transactions()); l != 1 {
		t.Fatalf("block0 should contain 1 transaction, not %d", l)
	}
	if tx := block0.Transactions()[0]; !reflect.DeepEqual(tx, []byte(f2)) {
		t.Fatalf("transaction 0 from block0 should be '%s', not %s", f2, tx)
	}

	frame1, err := p.GetFrame(block0.RoundReceived())
	frame1Hash, err := frame1.Hash()
	if !reflect.DeepEqual(block0.GetFrameHash(), frame1Hash) {
		t.Fatalf("frame hash from block0 should be %v, not %v",
			frame1Hash, block0.GetFrameHash())
	}

	block1, err := p.Store.GetBlock(1)
	if err != nil {
		t.Fatalf("store should contain a block with Index 1: %v", err)
	}

	if ind := block1.Index(); ind != 1 {
		t.Fatalf("block1's index should be 1, not %d", ind)
	}

	if rr := block1.RoundReceived(); rr != 3 {
		t.Fatalf("block1's round received should be 3, not %d", rr)
	}

	if l := len(block1.Transactions()); l != 1 {
		t.Fatalf("block1 should contain 1 transactions, not %d", l)
	}

	if tx := block1.Transactions()[0]; !reflect.DeepEqual(tx, []byte(g1)) {
		t.Fatalf("transaction 0 from block1 should be '%s', not %s", g1, tx)
	}

	frame2, err := p.GetFrame(block1.RoundReceived())
	frame2Hash, err := frame2.Hash()
	if !reflect.DeepEqual(block1.GetFrameHash(), frame2Hash) {
		t.Fatalf("frame hash from block1 should be %v, not %v",
			frame2Hash, block1.GetFrameHash())
	}

	expRounds := []pendingRound{
		{Index: 4, Decided: false},
		{Index: 5, Decided: true},
		{Index: 6, Decided: false},
		{Index: 7, Decided: false},
		{Index: 8, Decided: false},
	}
	for i, pd := range p.PendingRounds {
		if !reflect.DeepEqual(*pd, expRounds[i]) {
			t.Fatalf("pending round %d should be %v, not %v", i,
				expRounds[i], *pd)
		}
	}

	if v := p.AnchorBlock; v != nil {
		t.Fatalf("anchor block should be nil, not %v", v)
	}

}

func BenchmarkConsensus(b *testing.B) {
	for n := 0; n < b.N; n++ {
		// we do not want to benchmark the initialization code
		b.StopTimer()
		p, _ := initConsensusPoset(false, b)
		b.StartTimer()

		p.DivideRounds()
		p.DecideFame()
		p.DecideRoundReceived()
		p.ProcessDecidedRounds()
	}
}

func TestKnown(t *testing.T) {
	p, _ := initConsensusPoset(false, t)

	participants := p.Participants.ToPeerSlice()

	expectedKnown := map[int64]int64{
		participants[0].ID: 10,
		participants[1].ID: 9,
		participants[2].ID: 9,
	}

	known := p.Store.KnownEvents()
	for i := range p.Participants.ToIDSlice() {
		if l := known[int64(i)]; l != expectedKnown[int64(i)] {
			t.Fatalf("known event %d should be %d, not %d", i,
				expectedKnown[int64(i)], l)
		}
	}
}

func TestGetFrame(t *testing.T) {
	p, index := initConsensusPoset(false, t)

	participants := p.Participants.ToPeerSlice()

	p.DivideRounds()
	p.DecideFame()
	p.DecideRoundReceived()
	p.ProcessDecidedRounds()

	t.Run("round 1", func(t *testing.T) {
		expRoots := make([]Root, n)
		expRoots[0] = NewBaseRoot(participants[0].ID)
		expRoots[1] = NewBaseRoot(participants[1].ID)
		expRoots[2] = NewBaseRoot(participants[2].ID)

		frame, err := p.GetFrame(1)
		if err != nil {
			t.Fatal(err)
		}

		for p, r := range frame.Roots {
			expRoot := expRoots[p]
			compareRootEvents(t, r.SelfParent, expRoot.SelfParent, index)
			compareOtherParents(t, r.Others, expRoot.Others, index)
		}

		var expEvents []Event

		hashes := []string{index[e0], index[e1], index[e2], index[e10]}
		for _, eh := range hashes {
			e, err := p.Store.GetEvent(eh)
			if err != nil {
				t.Fatal(err)
			}
			expEvents = append(expEvents, e)
		}

		sort.Sort(ByLamportTimestamp(expEvents))
		expEventMessages := make([]*EventMessage, len(expEvents))
		for k := range expEvents {
			expEventMessages[k] = &expEvents[k].Message
		}

		messages := frame.GetEvents()
		if len(expEventMessages) != len(messages) {
			t.Fatalf("expected number of other parents: %d, got: %d",
				len(expEventMessages), len(messages))
		}

		for k, msg := range expEventMessages {
			compareEventMessages(t, messages[k], msg, index)
		}
	})

	t.Run("round 2", func(t *testing.T) {
		expRoots := make([]Root, n)
		expRoots[0] = Root{
			NextRound: 1,
			SelfParent: &RootEvent{
				Hash:             index[e0],
				CreatorID:        participants[0].ID,
				Index:            0,
				LamportTimestamp: 0,
				Round:            0,
			},
			Others: map[string]*RootEvent{
				index[f0]: {
					Hash:             index[f2b],
					CreatorID:        participants[2].ID,
					Index:            2,
					LamportTimestamp: 3,
					Round:            1,
				},
			},
		}
		expRoots[1] = Root{
			NextRound: 1,
			SelfParent: &RootEvent{
				Hash:             index[e10],
				CreatorID:        participants[1].ID,
				Index:            1,
				LamportTimestamp: 1,
				Round:            0,
			},
			Others: map[string]*RootEvent{
				index[f1]: {
					Hash:             index[f0],
					CreatorID:        participants[0].ID,
					Index:            1,
					LamportTimestamp: 4,
					Round:            1,
				},
			},
		}
		expRoots[2] = Root{
			NextRound: 1,
			SelfParent: &RootEvent{
				Hash:             index[e2],
				CreatorID:        participants[2].ID,
				Index:            0,
				LamportTimestamp: 0,
				Round:            0,
			},
			Others: map[string]*RootEvent{
				index[f2]: {
					Hash:             index[e10],
					CreatorID:        participants[1].ID,
					Index:            1,
					LamportTimestamp: 1,
					Round:            0,
				},
			},
		}

		frame, err := p.GetFrame(2)
		if err != nil {
			t.Fatal(err)
		}

		for p, r := range frame.Roots {
			expRoot := expRoots[p]
			compareRootEvents(t, r.SelfParent, expRoot.SelfParent, index)
			compareOtherParents(t, r.Others, expRoot.Others, index)
		}

		expectedEventsHashes := []string{
			index[f2],
			index[f2b],
			index[f0],
			index[f1],
		}
		var expEvents []Event
		for _, eh := range expectedEventsHashes {
			e, err := p.Store.GetEvent(eh)
			if err != nil {
				t.Fatal(err)
			}
			expEvents = append(expEvents, e)
		}
		sort.Sort(ByLamportTimestamp(expEvents))
		expEventMessages := make([]*EventMessage, len(expEvents))
		for k := range expEvents {
			expEventMessages[k] = &expEvents[k].Message
		}

		messages := frame.GetEvents()
		if len(expEventMessages) != len(messages) {
			t.Fatalf("expected number of other parents: %d, got: %d",
				len(expEventMessages), len(messages))
		}

		for k, msg := range expEventMessages {
			compareEventMessages(t, messages[k], msg, index)
		}

		block0, err := p.Store.GetBlock(0)
		if err != nil {
			t.Fatalf("store should contain a block with Index 0: %v", err)
		}

		frameHash, err := frame.Hash()
		if err != nil {
			t.Fatal(err)
		}

		if !reflect.DeepEqual(block0.GetFrameHash(), frameHash) {
			t.Fatalf("frame hash (0x%X) from block 0 and frame hash"+
				" (0x%X) differ", block0.GetFrameHash(), frameHash)
		}
	})

}

func TestResetFromFrame(t *testing.T) {
	p, index := initConsensusPoset(false, t)

	participants := p.Participants.ToPeerSlice()

	p.DivideRounds()
	p.DecideFame()
	p.DecideRoundReceived()
	p.ProcessDecidedRounds()

	block, err := p.Store.GetBlock(1)
	if err != nil {
		t.Fatal(err)
	}

	frame, err := p.GetFrame(block.RoundReceived())
	if err != nil {
		t.Fatal(err)
	}

	// This operation clears the private fields which need to be recomputed
	// in the Events (round, roundReceived,etc)
	marshalledFrame, _ := frame.ProtoMarshal()
	unmarshalledFrame := new(Frame)
	unmarshalledFrame.ProtoUnmarshal(marshalledFrame)

	p2 := NewPoset(p.Participants,
		NewInmemStore(p.Participants, cacheSize),
		nil,
		testLogger(t))
	err = p2.Reset(block, *unmarshalledFrame)
	if err != nil {
		t.Fatal(err)
	}

	/*
		The poset should now look like this:

		   |   |  f10  |
		   |   | / |   |
		   |   f0  |   f2
		   |   | \ | / |
		   |   |  f1b  |
		   |   |   |   |
		   |   |   f1  |
		   |   |   |   |
		   +-- R0  R1  R2
	*/

	// Test Known
	expectedKnown := map[int64]int64{
		participants[0].ID: 2,
		participants[1].ID: 4,
		participants[2].ID: 3,
	}

	known := p2.Store.KnownEvents()
	for _, peer := range p2.Participants.ById {
		if l := known[peer.ID]; l != expectedKnown[peer.ID] {
			t.Fatalf("Known[%d] should be %d, not %d",
				peer.ID, expectedKnown[peer.ID], l)
		}
	}

	t.Run("TestDivideRounds", func(t *testing.T) {
		if err := p2.DivideRounds(); err != nil {
			t.Fatal(err)
		}

		pRound1, err := p.Store.GetRoundCreated(2)
		if err != nil {
			t.Fatal(err)
		}
		p2Round1, err := p2.Store.GetRoundCreated(2)
		if err != nil {
			t.Fatal(err)
		}

		// Check round 1 witnesses
		pWitnesses := pRound1.Witnesses()
		p2Witnesses := p2Round1.Witnesses()
		sort.Strings(pWitnesses)
		sort.Strings(p2Witnesses)
		if !reflect.DeepEqual(pWitnesses, p2Witnesses) {
			t.Fatalf("Reset Hg Round 1 witnesses should be %v, not %v",
				pWitnesses, p2Witnesses)
		}

		// check event rounds and lamport timestamps
		for _, em := range frame.Events {
			e := em.ToEvent()
			ev := &e
			p2r, err := p2.round(ev.Hex())
			if err != nil {
				t.Fatalf("Error computing %s Round: %d",
					getName(index, ev.Hex()), p2r)
			}
			hr, _ := p.round(ev.Hex())
			if p2r != hr {

				t.Fatalf("p2[%v].Round should be %d, not %d",
					getName(index, ev.Hex()), hr, p2r)
			}

			p2s, err := p2.lamportTimestamp(ev.Hex())
			if err != nil {
				t.Fatalf("Error computing %s LamportTimestamp: %d",
					getName(index, ev.Hex()), p2s)
			}
			hs, _ := p.lamportTimestamp(ev.Hex())
			if p2s != hs {
				t.Fatalf("p2[%v].LamportTimestamp should be %d, not %d",
					getName(index, ev.Hex()), hs, p2s)
			}
		}
	})

	t.Run("TestConsensus", func(t *testing.T) {
		p2.DecideFame()
		p2.DecideRoundReceived()
		p2.ProcessDecidedRounds()

		if lbi := p2.Store.LastBlockIndex(); lbi != block.Index() {
			t.Fatalf("LastBlockIndex should be %d, not %d",
				block.Index(), lbi)
		}

		if r := p2.LastConsensusRound; r == nil || *r != block.RoundReceived() {
			t.Fatalf("LastConsensusRound should be %d, not %d",
				block.RoundReceived(), *r)
		}

		if v := p2.AnchorBlock; v != nil {
			t.Fatalf("AnchorBlock should be nil, not %v", v)
		}
	})

	t.Run("TestContinueAfterReset", func(t *testing.T) {
		// Insert remaining Events into the Reset poset
		for r := int64(2); r <= int64(2); r++ {
			round, err := p.Store.GetRoundCreated(r)
			if err != nil {
				t.Fatal(err)
			}

			var events []Event
			for _, e := range round.RoundEvents() {
				ev, err := p.Store.GetEvent(e)
				if err != nil {
					t.Fatal(err)
				}
				events = append(events, ev)
			}

			sort.Sort(ByTopologicalOrder(events))

			for _, ev := range events {

				marshalledEv, _ := ev.ProtoMarshal()
				unmarshalledEv := new(Event)
				unmarshalledEv.ProtoUnmarshal(marshalledEv)
				p2.InsertEvent(*unmarshalledEv, true)
			}
		}

		p2.DivideRounds()
		p2.DecideFame()
		p2.DecideRoundReceived()
		p2.ProcessDecidedRounds()

		for r := int64(2); r <= 2; r++ {
			pRound, err := p.Store.GetRoundCreated(r)
			if err != nil {
				t.Fatal(err)
			}
			p2Round, err := p2.Store.GetRoundCreated(r)
			if err != nil {
				t.Fatal(err)
			}

			pWitnesses := pRound.Witnesses()
			p2Witnesses := p2Round.Witnesses()
			sort.Strings(pWitnesses)
			sort.Strings(p2Witnesses)

			if !reflect.DeepEqual(pWitnesses, p2Witnesses) {
				t.Fatalf("Reset Hg Round %d witnesses should be %v, not %v",
					r, pWitnesses, p2Witnesses)
			}
		}
	})
}

func TestBootstrap(t *testing.T) {

	// Initialize a first Poset with a DB backend
	// Add events and run consensus methods on it
	p, _ := initConsensusPoset(true, t)
	p.DivideRounds()
	p.DecideFame()
	p.DecideRoundReceived()
	p.ProcessDecidedRounds()

	p.Store.Close()
	defer os.RemoveAll(badgerDir)

	// Now we want to create a new Poset based on the database of the previous
	// Poset and see if we can boostrap it to the same state.
	recycledStore, err := LoadBadgerStore(cacheSize, badgerDir)
	np := NewPoset(recycledStore.participants,
		recycledStore,
		nil,
		logrus.New().WithField("id", "bootstrapped"))
	err = np.Bootstrap()
	if err != nil {
		t.Fatal(err)
	}

	hConsensusEvents := p.Store.ConsensusEvents()
	nhConsensusEvents := np.Store.ConsensusEvents()
	if len(hConsensusEvents) != len(nhConsensusEvents) {
		t.Fatalf("Bootstrapped poset should contain %d consensus events,"+
			"not %d", len(hConsensusEvents), len(nhConsensusEvents))
	}

	hKnown := p.Store.KnownEvents()
	nhKnown := np.Store.KnownEvents()
	if !reflect.DeepEqual(hKnown, nhKnown) {
		t.Fatalf("Bootstrapped poset's Known should be %#v, not %#v",
			hKnown, nhKnown)
	}

	if *p.LastConsensusRound != *np.LastConsensusRound {
		t.Fatalf("Bootstrapped poset's LastConsensusRound should be %#v,"+
			" not %#v", *p.LastConsensusRound, *np.LastConsensusRound)
	}

	if p.LastCommitedRoundEvents != np.LastCommitedRoundEvents {
		t.Fatalf("Bootstrapped poset's LastCommitedRoundEvents should be %#v,"+
			" not %#v", p.LastCommitedRoundEvents, np.LastCommitedRoundEvents)
	}

	if p.GetConsensusTransactionsCount() != np.GetConsensusTransactionsCount() {
		t.Fatalf("Bootstrapped poset's ConsensusTransactions should be %#v,"+
			" not %#v", p.GetConsensusTransactionsCount(), np.GetConsensusTransactionsCount())
	}

	if p.GetPendingLoadedEvents() != np.GetPendingLoadedEvents() {
		t.Fatalf("Bootstrapped poset's PendingLoadedEvents should be %#v,"+
			" not %#v", p.GetPendingLoadedEvents(), np.GetPendingLoadedEvents())
	}
}

/*

	|   <w51> |    |
    |    |  \ |    |
	|    |   <e23> |
	|	 |    |	\  |	   	ROUND 7
	|    |    |  <w43>----------------------
	|    |    | /  | 		ROUND 6
    |    |  [w42]  |
    |    | /  |    |
    |  [w41]  |    |
	| /  |    |    |
  [w40]  |    |    |------------------------
    | \  |    |    |		ROUND 5
    |  <d13>  |    |
    |    |  \ |    |
  <w30>  |    \    |
    | \  |    | \  |
    |   \     |  <w33>----------------------
    |    | \  |  / |		ROUND 4
    |    |  [w32]  |
    |    |  / |    |
	|  [w31]  |    |
    |  / |    |    |
   [w20] |    |    |------------------------
    |  \ |    |    | 		ROUND 3
    |    \    |    |
    |    | \  |    |
    |    |  <w22>  |
    |    | /  |    |
    |   c10   |    |
    | /  |    |    |
  <b00><w21>  |    |------------------------
    |    |  \ |    |		ROUND 2
    |    |    \    |
    |    |    | \  |
    |    |    |  [w23]
    |    |    | /  |
   [w10] |   b21   |
	| \  | /  |    |
    |  [w11]  |    |
    |    |  \ |    |
	|    |  [w12]  |------------------------
    |    |    | \  |		ROUND 1
    |    |    |  <w13>
    |    |    | /  |
    |   a10 <a21>  |
    |  / |  / |    |
    |/ <a12>  |    |------------------------
   a00   |  \ |    |		ROUND 0
	|    |   a23   |
    |    |    | \  |
  [w00][w01][w02][w03]
	0	 1	  2	   3
*/

func initFunkyPoset(t *testing.T, logger *logrus.Logger, full bool) (*Poset, map[string]string) {
	nodes, index, orderedEvents, participants := initPosetNodes(4)

	for i, peer := range participants.ToPeerSlice() {
		name := fmt.Sprintf("w0%d", i)
		event := NewEvent([][]byte{[]byte(name)}, nil,
			nil, []string{rootSelfParent(peer.ID), ""}, nodes[i].Pub, 0,
			map[string]int64{rootSelfParent(peer.ID): 1})
		nodes[i].signAndAddEvent(event, name, index, orderedEvents)
	}

	plays := []play{
		{2, 1, w02, w03, a23, [][]byte{[]byte(a23)},
			nil, []string{w02, w03}},
		{1, 1, w01, a23, a12, [][]byte{[]byte(a12)},
			nil, []string{w01, w02, w03}},
		{0, 1, w00, "", a00, [][]byte{[]byte(a00)},
			nil, []string{w00}},
		{1, 2, a12, a00, a10, [][]byte{[]byte(a10)},
			nil, []string{w00, a12}},
		{2, 2, a23, a12, a21, [][]byte{[]byte(a21)},
			nil, []string{a12, w02, w03}},
		{3, 1, w03, a21, w13, [][]byte{[]byte(w13)},
			nil, []string{a12, a21, w03}},
		{2, 3, a21, w13, w12, [][]byte{[]byte(w12)},
			nil, []string{a12, a21, w13}},
		{1, 3, a10, w12, w11, [][]byte{[]byte(w11)},
			nil, []string{w12, a12}},
		{0, 2, a00, w11, w10, [][]byte{[]byte(w10)},
			nil, []string{w11, w12, w00}},
		{2, 4, w12, w11, b21, [][]byte{[]byte(b21)},
			nil, []string{w11, w12}},
		{3, 2, w13, b21, w23, [][]byte{[]byte(w23)},
			nil, []string{w11, w12, w13}},
		{1, 4, w11, w23, w21, [][]byte{[]byte(w21)},
			nil, []string{w11, w12, w23}},
		{0, 3, w10, "", b00, [][]byte{[]byte(b00)},
			nil, []string{w10, w11, w12}},
		{1, 5, w21, b00, c10, [][]byte{[]byte(c10)},
			nil, []string{b00, w21}},
		{2, 5, b21, c10, w22, [][]byte{[]byte(w22)},
			nil, []string{b00, w21, w11, w12}},
		{0, 4, b00, w22, w20, [][]byte{[]byte(w20)},
			nil, []string{b00, w21, w22}},
		{1, 6, c10, w20, w31, [][]byte{[]byte(w31)},
			nil, []string{w20, b00, w21}},
		{2, 6, w22, w31, w32, [][]byte{[]byte(w32)},
			nil, []string{w31, w20, w22, b00, w21}},
		{0, 5, w20, w32, w30, [][]byte{[]byte(w30)},
			nil, []string{w32, w31, w20}},
		{3, 3, w23, w32, w33, [][]byte{[]byte(w33)},
			nil, []string{w23, w11, w12, w32, w31, w20}},
		{1, 7, w31, w33, d13, [][]byte{[]byte(d13)},
			nil, []string{w33, w31, w20}},
		{0, 6, w30, d13, w40, [][]byte{[]byte(w40)},
			nil, []string{w30, d13, w33}},
		{1, 8, d13, w40, w41, [][]byte{[]byte(w41)},
			nil, []string{w40, d13, w33}},
		{2, 7, w32, w41, w42, [][]byte{[]byte(w42)},
			nil, []string{w41, w40, w32, w31, w20}},
		{3, 4, w33, w42, w43, [][]byte{[]byte(w43)},
			nil, []string{w42, w41, w40, w33}},
	}
	if full {
		newPlays := []play{
			{2, 8, w42, w43, e23, [][]byte{[]byte(e23)},
				nil, []string{w43, w42, w41, w40}},
			{1, 9, w41, e23, w51, [][]byte{[]byte(w51)},
				nil, []string{e23, w43, w41, w40}},
		}
		plays = append(plays, newPlays...)
	}

	playEvents(plays, nodes, index, orderedEvents)

	poset := createPoset(t, false, orderedEvents, participants, logger.WithField("test", 6))

	return poset, index
}

func TestFunkyPosetFame(t *testing.T) {
	p, index := initFunkyPoset(t, common.NewTestLogger(t), false)

	if err := p.DivideRounds(); err != nil {
		t.Fatal(err)
	}
	if err := p.DecideFame(); err != nil {
		t.Fatal(err)
	}

	l := p.Store.LastRound()
	if l != 7 {
		t.Fatalf("last round should be 7 not %d", l)
	}

	for r := int64(0); r < l+1; r++ {
		round, err := p.Store.GetRoundCreated(r)
		if err != nil {
			t.Fatal(err)
		}
		var witnessNames []string
		for _, w := range round.Witnesses() {
			witnessNames = append(witnessNames, getName(index, w))
		}
		t.Logf("round %d witnesses: %v", r, witnessNames)
	}

	expPendingRounds := []pendingRound{
		{Index: 0, Decided: true},
		{Index: 1, Decided: true},
		{Index: 2, Decided: true},
		{Index: 3, Decided: true},
		{Index: 4, Decided: true},
		{Index: 5, Decided: false},
		{Index: 6, Decided: false},
		{Index: 7, Decided: false},
	}

	for i, pd := range p.PendingRounds {
		if !reflect.DeepEqual(*pd, expPendingRounds[i]) {
			t.Fatalf("pending round %d should be %v, not %v", i,
				expPendingRounds[i], *pd)
		}
	}

	if err := p.DecideRoundReceived(); err != nil {
		t.Fatal(err)
	}
	if err := p.ProcessDecidedRounds(); err != nil {
		t.Fatal(err)
	}

	remainingPendingRounds := expPendingRounds[5:]
	for i := 0; i < len(p.PendingRounds); i++ {
		if !reflect.DeepEqual(*p.PendingRounds[i], remainingPendingRounds[i]) {
			t.Fatalf("remaining pending round %d should be %v, not %v", i,
				remainingPendingRounds[i], *p.PendingRounds[i])
		}
	}
}

func TestFunkyPosetBlocks(t *testing.T) {
	p, index := initFunkyPoset(t, common.NewTestLogger(t), true)

	if err := p.DivideRounds(); err != nil {
		t.Fatal(err)
	}
	if err := p.DecideFame(); err != nil {
		t.Fatal(err)
	}
	if err := p.DecideRoundReceived(); err != nil {
		t.Fatal(err)
	}
	if err := p.ProcessDecidedRounds(); err != nil {
		t.Fatal(err)
	}

	l := p.Store.LastRound()
	if l != 7 {
		t.Fatalf("last round should be 7 not %d", l)
	}

	for r := int64(0); r < l+1; r++ {
		round, err := p.Store.GetRoundCreated(r)
		if err != nil {
			t.Fatal(err)
		}
		var witnessNames []string
		for _, w := range round.Witnesses() {
			witnessNames = append(witnessNames, getName(index, w))
		}
		t.Logf("round %d witnesses: %v", r, witnessNames)
	}

	// Rounds 0,1,2,3,4 and 5 should be decided.
	expPendingRounds := []pendingRound{
		{Index: 6, Decided: false},
		{Index: 7, Decided: false},
	}
	for i, pd := range p.PendingRounds {
		if !reflect.DeepEqual(*pd, expPendingRounds[i]) {
			t.Fatalf("pending round %d should be %v, not %v",
				i, expPendingRounds[i], *pd)
		}
	}

	expBlockTxCounts := map[int64]int64{0: 4, 1: 3, 2: 5, 3: 7, 4: 3}

	for bi := int64(0); bi < 5; bi++ {
		b, err := p.Store.GetBlock(bi)
		if err != nil {
			t.Fatal(err)
		}
		for i, tx := range b.Transactions() {
			t.Logf("block %d, tx %d: %s", bi, i, string(tx))
		}
		if txs := int64(len(b.Transactions())); txs != expBlockTxCounts[bi] {
			t.Fatalf("Blocks[%d] should contain %d transactions, not %d", bi,
				expBlockTxCounts[bi], txs)
		}
	}
}

func TestFunkyPosetFrames(t *testing.T) {
	p, index := initFunkyPoset(t, common.NewTestLogger(t), true)

	participants := p.Participants.ToPeerSlice()

	if err := p.DivideRounds(); err != nil {
		t.Fatal(err)
	}
	if err := p.DecideFame(); err != nil {
		t.Fatal(err)
	}
	if err := p.DecideRoundReceived(); err != nil {
		t.Fatal(err)
	}
	if err := p.ProcessDecidedRounds(); err != nil {
		t.Fatal(err)
	}

	for bi := int64(0); bi < 5; bi++ {
		block, err := p.Store.GetBlock(bi)
		if err != nil {
			t.Fatal(err)
		}

		frame, err := p.GetFrame(block.RoundReceived())
		for k, em := range frame.Events {
			e := em.ToEvent()
			ev := &e
			r, _ := p.round(ev.Hex())
			t.Logf("frame %d events %d: %s, round %d",
				frame.Round, k, getName(index, ev.Hex()), r)
		}
		for k, r := range frame.Roots {
			t.Logf("frame %d root %d: next round %d, self parent: %v,"+
				" others: %v", frame.Round, k, r.NextRound,
				r.SelfParent, r.Others)
		}
	}

	expFrameRoots := map[int64][]Root{
		1: {
			NewBaseRoot(participants[0].ID),
			NewBaseRoot(participants[1].ID),
			NewBaseRoot(participants[2].ID),
			NewBaseRoot(participants[3].ID),
		},
		2: {
			NewBaseRoot(participants[0].ID),
			{
				NextRound: 1,
				SelfParent: &RootEvent{Hash: index[w01],
					CreatorID: participants[1].ID, Index: 0,
					LamportTimestamp: 0, Round: 0},
				Others: map[string]*RootEvent{
					index[a12]: {Hash: index[a23],
						CreatorID: participants[2].ID, Index: 1,
						LamportTimestamp: 1, Round: 0},
				},
			},
			{
				NextRound: 1,
				SelfParent: &RootEvent{Hash: index[a23],
					CreatorID: participants[2].ID, Index: 1,
					LamportTimestamp: 1, Round: 0},
				Others: map[string]*RootEvent{
					index[a21]: {Hash: index[a12],
						CreatorID: participants[1].ID, Index: 1,
						LamportTimestamp: 2, Round: 1},
				},
			},
			{
				NextRound: 1,
				SelfParent: &RootEvent{Hash: index[w03],
					CreatorID: participants[3].ID, Index: 0,
					LamportTimestamp: 0, Round: 0},
				Others: map[string]*RootEvent{
					index[w13]: {Hash: index[a21],
						CreatorID: participants[2].ID, Index: 2,
						LamportTimestamp: 3, Round: 1},
				},
			},
		},
		3: {
			NewBaseRoot(participants[0].ID),
			{
				NextRound: 1,
				SelfParent: &RootEvent{Hash: index[a12],
					CreatorID: participants[1].ID, Index: 1,
					LamportTimestamp: 2, Round: 1},
				Others: map[string]*RootEvent{
					index[a10]: {Hash: index[a00],
						CreatorID: participants[0].ID, Index: 1,
						LamportTimestamp: 1, Round: 0},
				},
			},
			{
				NextRound: 2,
				SelfParent: &RootEvent{Hash: index[a21],
					CreatorID: participants[2].ID, Index: 2,
					LamportTimestamp: 3, Round: 1},
				Others: map[string]*RootEvent{
					index[w12]: {Hash: index[w13],
						CreatorID: participants[3].ID, Index: 1,
						LamportTimestamp: 4, Round: 1},
				},
			},
			{
				NextRound: 1,
				SelfParent: &RootEvent{Hash: index[w03],
					CreatorID: participants[3].ID, Index: 0,
					LamportTimestamp: 0, Round: 0},
				Others: map[string]*RootEvent{
					index[w13]: {Hash: index[a21],
						CreatorID: participants[2].ID, Index: 2,
						LamportTimestamp: 3, Round: 1},
				},
			},
		},
		4: {
			{
				NextRound: 2,
				SelfParent: &RootEvent{Hash: index[a00],
					CreatorID: participants[0].ID, Index: 1,
					LamportTimestamp: 1, Round: 0},
				Others: map[string]*RootEvent{
					index[w10]: {Hash: index[w11],
						CreatorID: participants[1].ID, Index: 3,
						LamportTimestamp: 6, Round: 2},
				},
			},
			{
				NextRound: 3,
				SelfParent: &RootEvent{Hash: index[w11],
					CreatorID: participants[1].ID, Index: 3,
					LamportTimestamp: 6, Round: 2},
				Others: map[string]*RootEvent{
					index[w21]: {Hash: index[w23],
						CreatorID: participants[3].ID, Index: 2,
						LamportTimestamp: 8, Round: 2},
				},
			},
			{
				NextRound: 2,
				SelfParent: &RootEvent{Hash: index[w12],
					CreatorID: participants[2].ID, Index: 3,
					LamportTimestamp: 5, Round: 2},
				Others: map[string]*RootEvent{
					index[b21]: {Hash: index[w11],
						CreatorID: participants[1].ID, Index: 3,
						LamportTimestamp: 6, Round: 2},
				},
			},
			{
				NextRound: 2,
				SelfParent: &RootEvent{Hash: index[w13],
					CreatorID: participants[3].ID, Index: 1,
					LamportTimestamp: 4, Round: 1},
				Others: map[string]*RootEvent{
					index[w23]: {Hash: index[b21],
						CreatorID: participants[2].ID, Index: 4,
						LamportTimestamp: 7, Round: 2},
				},
			},
		},
		5: {
			{
				NextRound: 4,
				SelfParent: &RootEvent{Hash: index[b00],
					CreatorID: participants[0].ID, Index: 3,
					LamportTimestamp: 8, Round: 3},
				Others: map[string]*RootEvent{
					index[w20]: {Hash: index[w22],
						CreatorID: participants[2].ID, Index: 5,
						LamportTimestamp: 11, Round: 3},
				},
			},
			{
				NextRound: 4,
				SelfParent: &RootEvent{Hash: index[c10],
					CreatorID: participants[1].ID, Index: 5,
					LamportTimestamp: 10, Round: 3},
				Others: map[string]*RootEvent{
					index[w31]: {Hash: index[w20],
						CreatorID: participants[0].ID, Index: 4,
						LamportTimestamp: 12, Round: 4},
				},
			},
			{
				NextRound: 4,
				SelfParent: &RootEvent{Hash: index[w22],
					CreatorID: participants[2].ID, Index: 5,
					LamportTimestamp: 11, Round: 3},
				Others: map[string]*RootEvent{
					index[w32]: {Hash: index[w31],
						CreatorID: participants[1].ID, Index: 6,
						LamportTimestamp: 13, Round: 4},
				},
			},
			{
				NextRound: 2,
				SelfParent: &RootEvent{Hash: index[w13],
					CreatorID: participants[3].ID, Index: 1,
					LamportTimestamp: 4, Round: 1},
				Others: map[string]*RootEvent{
					index[w23]: {Hash: index[b21],
						CreatorID: participants[2].ID, Index: 4,
						LamportTimestamp: 7, Round: 2},
				},
			},
		},
	}

	for bi := int64(0); bi < 5; bi++ {
		block, err := p.Store.GetBlock(bi)
		if err != nil {
			t.Fatal(err)
		}

		frame, err := p.GetFrame(block.RoundReceived())
		if err != nil {
			t.Fatal(err)
		}

		for k, r := range frame.Roots {
			compareRoots(t, r, &expFrameRoots[frame.Round][k], index)
		}
	}
}

func TestFunkyPosetReset(t *testing.T) {
	p, index := initFunkyPoset(t, common.NewTestLogger(t), true)

	p.DivideRounds()
	p.DecideFame()
	p.DecideRoundReceived()
	p.ProcessDecidedRounds()

	for bi := int64(0); bi < 3; bi++ {
		block, err := p.Store.GetBlock(bi)
		if err != nil {
			t.Fatal(err)
		}

		frame, err := p.GetFrame(block.RoundReceived())
		if err != nil {
			t.Fatal(err)
		}

		// This operation clears the private fields which need to be recomputed
		// in the Events (round, roundReceived,etc)
		marshalledFrame, _ := frame.ProtoMarshal()
		unmarshalledFrame := new(Frame)
		unmarshalledFrame.ProtoUnmarshal(marshalledFrame)

		p2 := NewPoset(p.Participants,
			NewInmemStore(p.Participants, cacheSize),
			nil,
			testLogger(t))
		err = p2.Reset(block, *unmarshalledFrame)
		if err != nil {
			t.Fatal(err)
		}

		// Test continue after reset
		// Compute diff
		p2Known := p2.Store.KnownEvents()
		diff := getDiff(p, p2Known, t)

		wireDiff := make([]WireEvent, len(diff), len(diff))
		for i, e := range diff {
			wireDiff[i] = e.ToWire()
		}

		// Insert remaining Events into the Reset poset
		for i, wev := range wireDiff {
			ev, err := p2.ReadWireInfo(wev)
			if err != nil {
				t.Fatalf("Reading WireInfo for %s: %s",
					getName(index, diff[i].Hex()), err)
			}
			err = p2.InsertEvent(*ev, false)
			if err != nil {
				t.Fatal(err)
			}
		}

		p2.DivideRounds()
		p2.DecideFame()
		p2.DecideRoundReceived()
		p2.ProcessDecidedRounds()

		compareRoundWitnesses(p, p2, index, bi, true, t)
	}

}

/*

    |  <w51>  |    |
    |    |    \    |
	|    |    | \  |  7
    |    |    |  <i32>-
    |    |    | /  |  6
    |    |  [w42]  |
    |    |  / |    |
    |  [w41]  |    |
	|    |   \     |
	|    |    | \  |  6
    |    |    |  [w43]-
	|    |    | /  |  5
    |    | <h21>   |
    |    | /  |    |
    |  <w31>  |    |
	|    |   \     |
	|    |    | \  |  5
    |    |    |  <w33>-
    |    |    | /  |  4
    |    |  [w32]  |
	|    | /  |    |
    |  [g13]  |    |
	|    |   \     |
	|    |    | \  |  4
    |    |    |  [w23]-
    |    |    | /  |  3
    |    |  <w22>  |
    |    | /  |    |
    |  <w21>  |    |
	|	 |	 \	   |
	|    |      \  |  3
    |    |    |  <w13>-
    |    |    | /  |  2
    |    |  [w12]  |
    |     /   |    |
	|  / |    |    |
  [f01]  |    |    |
	| \  |    |    |  2
    |  [w11]  |    |-
    | /  |    |    |  1
  <w10>  |    |    |
    |    \    |    |
    |    |    \    |
    |    |    |  <e32>
    |    |    | /  |  1
    |    |  <e21>  |-
    |    | /  |    |  0
    |   e10   |    |
    |  / |    |    |
  [w00][w01][w02][w03]
	|    |    |    |
    R0   R1   R2   R3
	0	 1	  2	   3
*/

func initSparsePoset(
	t *testing.T, logger *logrus.Logger) (*Poset, map[string]string) {
	nodes, index, orderedEvents, participants := initPosetNodes(4)

	for i, peer := range participants.ToPeerSlice() {
		name := fmt.Sprintf("w0%d", i)
		event := NewEvent([][]byte{[]byte(name)}, nil,
			nil, []string{rootSelfParent(peer.ID), ""}, nodes[i].Pub, 0,
			map[string]int64{rootSelfParent(peer.ID): 1})
		nodes[i].signAndAddEvent(event, name, index, orderedEvents)
	}

	plays := []play{
		{1, 1, w01, w00, e10, [][]byte{[]byte(e10)},
			nil, []string{w00, w01}},
		{2, 1, w02, e10, e21, [][]byte{[]byte(e21)},
			nil, []string{w00, w01, w02}},
		{3, 1, w03, e21, e32, [][]byte{[]byte(e32)},
			nil, []string{e21, w03}},
		{0, 1, w00, e32, w10, [][]byte{[]byte(w10)},
			nil, []string{e21, e32, w00}},
		{1, 2, e10, w10, w11, [][]byte{[]byte(w11)},
			nil, []string{w10, e32, e21, w01, w00}},
		{0, 2, w10, w11, f01, [][]byte{[]byte(f01)},
			nil, []string{w11, w10, e32, e21}},
		{2, 2, e21, f01, w12, [][]byte{[]byte(w12)},
			nil, []string{f01, w11, e21}},
		{3, 2, e32, w12, w13, [][]byte{[]byte(w13)},
			nil, []string{w12, f01, w11, e32, e21}},
		{1, 3, w11, w13, w21, [][]byte{[]byte(w21)},
			nil, []string{w13, w11}},
		{2, 3, w12, w21, w22, [][]byte{[]byte(w22)},
			nil, []string{w21, w13, w12, f01, w11}},
		{3, 3, w13, w22, w23, [][]byte{[]byte(w23)},
			nil, []string{w22, w21, w13}},
		{1, 4, w21, w23, g13, [][]byte{[]byte(g13)},
			nil, []string{w23, w21, w13}},
		{2, 4, w22, g13, w32, [][]byte{[]byte(w32)},
			nil, []string{g13, w23, w22, w21, w13}},
		{3, 4, w23, w32, w33, [][]byte{[]byte(w33)},
			nil, []string{w32, g13, w23}},
		{1, 5, g13, w33, w31, [][]byte{[]byte(w31)},
			nil, []string{w33, g13, w23}},
		{2, 5, w32, w31, h21, [][]byte{[]byte(h21)},
			nil, []string{w31, w33, w32, g13, w23}},
		{3, 5, w33, h21, w43, [][]byte{[]byte(w43)},
			nil, []string{h21, w31, w33}},
		{1, 6, w31, w43, w41, [][]byte{[]byte(w41)},
			nil, []string{w43, w31, w33}},
		{2, 6, h21, w41, w42, [][]byte{[]byte(w42)},
			nil, []string{w41, w43, h21, w31, w33}},
		{3, 6, w43, w42, i32, [][]byte{[]byte(i32)},
			nil, []string{w42, w41, w43}},
		{1, 7, w41, i32, w51, [][]byte{[]byte(w51)},
			nil, []string{i32, w41, w43}},
	}

	playEvents(plays, nodes, index, orderedEvents)

	poset := createPoset(t, false, orderedEvents, participants,
		logger.WithField("test", 6))

	return poset, index
}

func TestSparsePosetFrames(t *testing.T) {
	p, index := initSparsePoset(t, common.NewTestLogger(t))

	participants := p.Participants.ToPeerSlice()

	if err := p.DivideRounds(); err != nil {
		t.Fatal(err)
	}
	if err := p.DecideFame(); err != nil {
		t.Fatal(err)
	}
	if err := p.DecideRoundReceived(); err != nil {
		t.Fatal(err)
	}
	if err := p.ProcessDecidedRounds(); err != nil {
		t.Fatal(err)
	}

	for bi := int64(0); bi < 5; bi++ {
		block, err := p.Store.GetBlock(bi)
		if err != nil {
			t.Fatal(err)
		}

		frame, err := p.GetFrame(block.RoundReceived())
		for k, ev := range frame.Events {
			ev.Body.Hash()
			hash, err := ev.Body.Hash()
			if err != nil {
				t.Fatal(err)
			}
			hex := fmt.Sprintf("0x%X", hash)
			r, err := p.round(hex)
			if err != nil {
				t.Fatal(err)
			}
			t.Logf("frame %d event %d: %s, round %d",
				frame.Round, k, getName(index, hex), r)
		}
		for k, r := range frame.Roots {
			sp := getName(index, r.SelfParent.Hash)
			var ops []string
			for k := range r.Others {
				ops = append(ops, getName(index, k))
			}

			t.Logf("frame %d root %d: self parent index %s:"+
				" %v, others indexes %s: %v", frame.Round, k, sp,
				r.SelfParent, ops, r.Others)
		}
	}

	expectedFrameRoots := map[int64][]Root{
		1: {
			NewBaseRoot(participants[0].ID),
			NewBaseRoot(participants[1].ID),
			NewBaseRoot(participants[2].ID),
			NewBaseRoot(participants[3].ID),
		},
		2: {
			{
				NextRound: 1,
				SelfParent: &RootEvent{Hash: index[w00],
					CreatorID: participants[0].ID, Index: 0,
					LamportTimestamp: 0, Round: 0},
				Others: map[string]*RootEvent{
					index[w10]: {Hash: index[e32],
						CreatorID: participants[3].ID, Index: 1,
						LamportTimestamp: 3, Round: 1},
				},
			},
			{
				NextRound: 0,
				SelfParent: &RootEvent{Hash: index[w01],
					CreatorID: participants[1].ID, Index: 0,
					LamportTimestamp: 0, Round: 0},
				Others: map[string]*RootEvent{
					index[e10]: {Hash: index[w00],
						CreatorID: participants[0].ID, Index: 0,
						LamportTimestamp: 0, Round: 0},
				},
			},
			{
				NextRound: 1,
				SelfParent: &RootEvent{Hash: index[w02],
					CreatorID: participants[2].ID, Index: 0,
					LamportTimestamp: 0, Round: 0},
				Others: map[string]*RootEvent{
					index[e21]: {Hash: index[e10],
						CreatorID: participants[1].ID, Index: 1,
						LamportTimestamp: 1, Round: 0},
				},
			},
			NewBaseRoot(participants[3].ID),
		},
		3: {
			{
				NextRound: 2,
				SelfParent: &RootEvent{Hash: index[w10],
					CreatorID: participants[0].ID, Index: 1,
					LamportTimestamp: 4, Round: 1},
				Others: map[string]*RootEvent{
					index[f01]: {Hash: index[w11],
						CreatorID: participants[1].ID, Index: 2,
						LamportTimestamp: 5, Round: 2},
				},
			},
			{
				NextRound: 2,
				SelfParent: &RootEvent{Hash: index[e10],
					CreatorID: participants[1].ID, Index: 1,
					LamportTimestamp: 1, Round: 0},
				Others: map[string]*RootEvent{
					index[w11]: {Hash: index[w10],
						CreatorID: participants[0].ID, Index: 1,
						LamportTimestamp: 4, Round: 1},
				},
			},
			{
				NextRound: 2,
				SelfParent: &RootEvent{Hash: index[e21],
					CreatorID: participants[2].ID, Index: 1,
					LamportTimestamp: 2, Round: 1},
				Others: map[string]*RootEvent{
					index[w12]: {Hash: index[f01],
						CreatorID: participants[0].ID, Index: 2,
						LamportTimestamp: 6, Round: 2},
				},
			},
			{
				NextRound: 1,
				SelfParent: &RootEvent{Hash: index[w03],
					CreatorID: participants[3].ID, Index: 0,
					LamportTimestamp: 0, Round: 0},
				Others: map[string]*RootEvent{
					index[e32]: {Hash: index[e21],
						CreatorID: participants[2].ID, Index: 1,
						LamportTimestamp: 2, Round: 1},
				},
			},
		},
		4: {
			{
				NextRound: 2,
				SelfParent: &RootEvent{Hash: index[w10],
					CreatorID: participants[0].ID, Index: 1,
					LamportTimestamp: 4, Round: 1},
				Others: map[string]*RootEvent{
					index[f01]: {Hash: index[w11],
						CreatorID: participants[1].ID, Index: 2,
						LamportTimestamp: 5, Round: 2},
				},
			},
			{
				NextRound: 3,
				SelfParent: &RootEvent{Hash: index[w11],
					CreatorID: participants[1].ID, Index: 2,
					LamportTimestamp: 5, Round: 2},
				Others: map[string]*RootEvent{
					index[w21]: {Hash: index[w13],
						CreatorID: participants[3].ID, Index: 2,
						LamportTimestamp: 8, Round: 3},
				},
			},
			{
				NextRound: 3,
				SelfParent: &RootEvent{Hash: index[w12],
					CreatorID: participants[2].ID, Index: 2,
					LamportTimestamp: 7, Round: 2},
				Others: map[string]*RootEvent{
					index[w22]: {Hash: index[w21],
						CreatorID: participants[1].ID, Index: 3,
						LamportTimestamp: 9, Round: 3},
				},
			},
			{
				NextRound: 3,
				SelfParent: &RootEvent{Hash: index[e32],
					CreatorID: participants[3].ID, Index: 1,
					LamportTimestamp: 3, Round: 1},
				Others: map[string]*RootEvent{
					index[w13]: {Hash: index[w12],
						CreatorID: participants[2].ID, Index: 2,
						LamportTimestamp: 7, Round: 2},
				},
			},
		},
		5: {
			{
				NextRound: 2,
				SelfParent: &RootEvent{Hash: index[w10],
					CreatorID: participants[0].ID, Index: 1,
					LamportTimestamp: 4, Round: 1},
				Others: map[string]*RootEvent{
					index[f01]: {Hash: index[w11],
						CreatorID: participants[1].ID, Index: 2,
						LamportTimestamp: 5, Round: 2},
				},
			},
			{
				NextRound: 4,
				SelfParent: &RootEvent{Hash: index[w21],
					CreatorID: participants[1].ID, Index: 3,
					LamportTimestamp: 9, Round: 3},
				Others: map[string]*RootEvent{
					index[g13]: {Hash: index[w23],
						CreatorID: participants[3].ID, Index: 3,
						LamportTimestamp: 11, Round: 4},
				},
			},
			{
				NextRound: 4,
				SelfParent: &RootEvent{Hash: index[w22],
					CreatorID: participants[2].ID, Index: 3,
					LamportTimestamp: 10, Round: 3},
				Others: map[string]*RootEvent{
					index[w32]: {Hash: index[g13],
						CreatorID: participants[1].ID, Index: 4,
						LamportTimestamp: 12, Round: 4},
				},
			},
			{
				NextRound: 4,
				SelfParent: &RootEvent{Hash: index[w13],
					CreatorID: participants[3].ID, Index: 2,
					LamportTimestamp: 8, Round: 3},
				Others: map[string]*RootEvent{
					index[w23]: {Hash: index[w22],
						CreatorID: participants[2].ID, Index: 3,
						LamportTimestamp: 10, Round: 3},
				},
			},
		},
	}

	for bi := int64(0); bi < 5; bi++ {
		block, err := p.Store.GetBlock(bi)
		if err != nil {
			t.Fatal(err)
		}

		frame, err := p.GetFrame(block.RoundReceived())
		if err != nil {
			t.Fatal(err)
		}

		for k, r := range frame.Roots {
			compareRoots(t, r, &expectedFrameRoots[frame.Round][k], index)
		}
	}
}

func TestSparsePosetReset(t *testing.T) {
	p, index := initSparsePoset(t, common.NewTestLogger(t))

	p.DivideRounds()
	p.DecideFame()
	p.DecideRoundReceived()
	p.ProcessDecidedRounds()

	for bi := 0; bi < 5; bi++ {
		block, err := p.Store.GetBlock(int64(bi))
		if err != nil {
			t.Fatal(err)
		}

		frame, err := p.GetFrame(block.RoundReceived())
		if err != nil {
			t.Fatal(err)
		}

		// This operation clears the private fields which need to be recomputed
		// in the Events (round, roundReceived,etc)
		marshalledFrame, _ := frame.ProtoMarshal()
		unmarshalledFrame := new(Frame)
		unmarshalledFrame.ProtoUnmarshal(marshalledFrame)

		p2 := NewPoset(p.Participants,
			NewInmemStore(p.Participants, cacheSize),
			nil,
			testLogger(t))
		err = p2.Reset(block, *unmarshalledFrame)
		if err != nil {
			t.Fatal(err)
		}

		// Test continue after Reset

		// Compute diff
		p2Known := p2.Store.KnownEvents()
		diff := getDiff(p, p2Known, t)

		t.Logf("p2.Known: %v", p2Known)
		t.Logf("diff: %v", len(diff))

		wireDiff := make([]WireEvent, len(diff), len(diff))
		for i, e := range diff {
			wireDiff[i] = e.ToWire()
		}

		// Insert remaining Events into the Reset poset
		for i, wev := range wireDiff {
			eventName := getName(index, diff[i].Hex())
			ev, err := p2.ReadWireInfo(wev)
			if err != nil {
				t.Fatalf("ReadWireInfo(%s): %s", eventName, err)
			}
			compareEventMessages(t, &ev.Message, &diff[i].Message, index)
			err = p2.InsertEvent(*ev, false)
			if err != nil {
				t.Fatalf("InsertEvent(%s): %s", eventName, err)
			}
		}

		p2.DivideRounds()
		p2.DecideFame()
		p2.DecideRoundReceived()
		p2.ProcessDecidedRounds()

		compareRoundWitnesses(p, p2, index, int64(bi), true, t)
	}

}

func compareRoundWitnesses(p, p2 *Poset, index map[string]string, round int64, check bool, t *testing.T) {

	for i := round; i <= 5; i++ {
		pRound, err := p.Store.GetRoundCreated(i)
		if err != nil {
			t.Fatal(err)
		}
		p2Round, err := p2.Store.GetRoundCreated(i)
		if err != nil {
			t.Fatal(err)
		}

		//Check Round1 Witnesses
		pWitnesses := pRound.Witnesses()
		p2Witnesses := p2Round.Witnesses()
		sort.Strings(pWitnesses)
		sort.Strings(p2Witnesses)
		hwn := make([]string, len(pWitnesses))
		p2wn := make([]string, len(p2Witnesses))
		for _, w := range pWitnesses {
			hwn = append(hwn, getName(index, w))
		}
		for _, w := range p2Witnesses {
			p2wn = append(p2wn, getName(index, w))
		}

		if check && !reflect.DeepEqual(hwn, p2wn) {
			t.Fatalf("Reset Hg Round %d witnesses should be %v, not %v", i, hwn, p2wn)
		}
	}

}

func getDiff(p *Poset, known map[int64]int64, t *testing.T) []Event {
	var diff []Event
	for id, ct := range known {
		pk := p.Participants.ById[id].PubKeyHex
		// get participant Events with index > ct
		participantEvents, err := p.Store.ParticipantEvents(pk, ct)
		if err != nil {
			t.Fatal(err)
		}
		for _, e := range participantEvents {
			ev, err := p.Store.GetEvent(e)
			if err != nil {
				t.Fatal(err)
			}
			diff = append(diff, ev)
		}
	}
	sort.Sort(ByTopologicalOrder(diff))
	return diff
}

func getName(index map[string]string, hash string) string {
	for name, h := range index {
		if h == hash {
			return name
		}
	}
	return ""
}

func compareRootEvents(t *testing.T, x, exp *RootEvent,
	index map[string]string) {
	if x.Hash != exp.Hash || x.Index != exp.Index ||
		x.CreatorID != exp.CreatorID || x.Round != exp.Round ||
		x.LamportTimestamp != exp.LamportTimestamp {
		t.Fatalf("expected root event %s: %v, got %s: %v",
			getName(index, exp.Hash), exp, getName(index, x.Hash), x)
	}
}

func compareOtherParents(t *testing.T, x, exp map[string]*RootEvent,
	index map[string]string) {
	if len(x) != len(exp) {
		t.Fatalf("expected number of other parents: %d, got: %d",
			len(exp), len(x))
	}

	var others []string
	for k := range x {
		others = append(others, getName(index, k))
	}

	for k, v := range exp {
		root, ok := x[k]
		if !ok {
			t.Fatalf("root %v not exists in other roots: %s", v, others)
		}
		compareRootEvents(t, root, v, index)
	}
}

func compareRoots(t *testing.T, x, exp *Root, index map[string]string) {
	compareRootEvents(t, x.SelfParent, exp.SelfParent, index)
	compareOtherParents(t, x.Others, exp.Others, index)
	if exp.NextRound != x.NextRound {
		t.Fatalf("expected next round: %d, got: %d",
			exp.NextRound, x.NextRound)
	}
}

func compareEventMessages(t *testing.T, x, exp *EventMessage,
	index map[string]string) {
	if !reflect.DeepEqual(x.WitnessProof, exp.WitnessProof) ||
		!bytes.Equal(x.FlagTable, exp.FlagTable) ||
		x.Signature != exp.Signature {
		hash, _ := exp.Body.Hash()
		hex := fmt.Sprintf("0x%X", hash)
		t.Fatalf("expcted message to event %s: %v, got: %v",
			getName(index, hex), exp, x)
	}
	compareEventBody(t, x.Body, exp.Body)
}

func compareEventBody(t *testing.T, x, exp *EventBody) {
	if x.Index != exp.Index || !bytes.Equal(x.Creator, exp.Creator) ||
		!reflect.DeepEqual(x.BlockSignatures, exp.BlockSignatures) ||
		!reflect.DeepEqual(x.InternalTransactions, exp.InternalTransactions) ||
		!reflect.DeepEqual(x.Parents, exp.Parents) ||
		!reflect.DeepEqual(x.Transactions, exp.Transactions) {
		t.Fatalf("expcted event body: %v, got: %v", exp, x)
	}
}<|MERGE_RESOLUTION|>--- conflicted
+++ resolved
@@ -966,13 +966,6 @@
 		if err != nil {
 			t.Fatal(err)
 		}
-<<<<<<< HEAD
-		if r := ev.Message.Round; r != et.r {
-			t.Fatalf("%s round should be %d, not %d", e, et.r, r)
-		}
-		if ts := ev.Message.LamportTimestamp; ts != et.t {
-			t.Fatalf("%s lamportTimestamp should be %d, not %d", e, et.t, ts)
-=======
 		if r := ev.GetRound(); r == RoundNIL || r != et.r {
 			disp := "nil"
 			if r >= 0 {
@@ -986,7 +979,6 @@
 				disp = strconv.FormatInt(ts, 10)
 			}
 			t.Fatalf("%s lamportTimestamp should be %d, not %s", e, et.t, disp)
->>>>>>> 614c7a2a
 		}
 	}
 
@@ -1449,13 +1441,6 @@
 		if err != nil {
 			t.Fatal(err)
 		}
-<<<<<<< HEAD
-		if r := ev.Message.Round; r != et.r {
-			t.Fatalf("%s round should be %d, not %d", e, et.r, r)
-		}
-		if ts := ev.Message.LamportTimestamp; ts != et.t {
-			t.Fatalf("%s lamportTimestamp should be %d, not %d", e, et.t, ts)
-=======
 		if r := ev.GetRound(); r == RoundNIL || r != et.r {
 			disp := "nil"
 			if r >= 0 {
@@ -1469,7 +1454,6 @@
 				disp = strconv.FormatInt(ts, 10)
 			}
 			t.Fatalf("%s lamportTimestamp should be %d, not %s", e, et.t, disp)
->>>>>>> 614c7a2a
 		}
 	}
 

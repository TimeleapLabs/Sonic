package poset

import (
	"bytes"
	"crypto/ecdsa"
	"encoding/json"
	"fmt"

	"github.com/andrecronje/lachesis/src/crypto"
	"github.com/andrecronje/lachesis/src/peers"
)

/*******************************************************************************
InternalTransactions
*******************************************************************************/
type TransactionType uint8

const (
	PEER_ADD TransactionType = iota
	PEER_REMOVE
)

type InternalTransaction struct {
	Type TransactionType
	Peer peers.Peer
}

func NewInternalTransaction(tType TransactionType, peer peers.Peer) InternalTransaction {
	return InternalTransaction{
		Type: tType,
		Peer: peer,
	}
}

//json encoding of body only
func (t *InternalTransaction) Marshal() ([]byte, error) {
	var b bytes.Buffer
	enc := json.NewEncoder(&b) //will write to b
	if err := enc.Encode(t); err != nil {
		return nil, err
	}
	return b.Bytes(), nil
}
func (t *InternalTransaction) Unmarshal(data []byte) error {
	b := bytes.NewBuffer(data)
	dec := json.NewDecoder(b) //will read from b
	if err := dec.Decode(t); err != nil {
		return err
	}
	return nil
}

/*******************************************************************************
EventBody
*******************************************************************************/

type EventBody struct {
	Transactions         [][]byte              //the payload
	InternalTransactions []InternalTransaction //peers add and removal internal consensus
	Parents              []string              //hashes of the event's parents, self-parent first
	Creator              []byte                //creator's public key
	Index                int64                 //index in the sequence of events created by Creator
	BlockSignatures      []BlockSignature      //list of Block signatures signed by the Event's Creator ONLY

	//wire
	//It is cheaper to send int64s than hashes over the wire
	selfParentIndex      int64
	otherParentCreatorID int64
	otherParentIndex     int64
	creatorID            int64
}

//json encoding of body only
func (e *EventBody) Marshal() ([]byte, error) {
	var b bytes.Buffer
	enc := json.NewEncoder(&b) //will write to b
	if err := enc.Encode(e); err != nil {
		return nil, err
	}
	return b.Bytes(), nil
}

func (e *EventBody) Unmarshal(data []byte) error {
	b := bytes.NewBuffer(data)
	dec := json.NewDecoder(b) //will read from b
	if err := dec.Decode(e); err != nil {
		return err
	}
	return nil
}

func (e *EventBody) Hash() ([]byte, error) {
	hashBytes, err := e.Marshal()
	if err != nil {
		return nil, err
	}
	return crypto.SHA256(hashBytes), nil
}

/*******************************************************************************
Event
*******************************************************************************/

type EventMessage struct {
	Body      EventBody
	Signature string //creator's digital signature of body

	topologicalIndex int64

	creator string
	hash    []byte
	hex     string

	// FlagTable stores connection information.
	FlagTable []byte

	// If the event is a witness, then stores the roots that it sees.
	WitnessProof []string
}

type Event struct {
	Message			EventMessage

	//used for sorting
	round            	*int64
	lamportTimestamp 	*int64

	roundReceived 		*int64
}

// NewEvent creates new block event.
func NewEvent(transactions [][]byte,
	internalTransactions []InternalTransaction,
	blockSignatures []BlockSignature,
	parents []string, creator []byte, index int64,
	flagTable map[string]int64) Event {

	body := EventBody{
		Transactions:         transactions,
		InternalTransactions: internalTransactions,
		BlockSignatures:      blockSignatures,
		Parents:              parents,
		Creator:              creator,
		Index:                index,
	}

	ft, _ := json.Marshal(flagTable)

	return Event{
		Message: EventMessage {
			Body:      body,
			FlagTable: ft,
		},
	}
}

// Round returns round of event.
func (e *Event) Round() int64 {
	if e.round == nil || *e.round < 0 {
		return -1
	}
	return *e.round
}

func (e *Event) Creator() string {
	if e.Message.creator == "" {
		e.Message.creator = fmt.Sprintf("0x%X", e.Message.Body.Creator)
	}
	return e.Message.creator
}

func (e *Event) SelfParent() string {
	return e.Message.Body.Parents[0]
}

func (e *Event) OtherParent() string {
	return e.Message.Body.Parents[1]
}

func (e *Event) Transactions() [][]byte {
	return e.Message.Body.Transactions
}

func (e *Event) Index() int64 {
	return e.Message.Body.Index
}

func (e *Event) BlockSignatures() []BlockSignature {
	return e.Message.Body.BlockSignatures
}

//True if Event contains a payload or is the initial Event of its creator
func (e *Event) IsLoaded() bool {
	if e.Message.Body.Index == 0 {
		return true
	}

	hasTransactions := e.Message.Body.Transactions != nil &&
		(len(e.Message.Body.Transactions) > 0 || len(e.Message.Body.InternalTransactions) > 0)

	return hasTransactions
}

//ecdsa sig
func (e *Event) Sign(privKey *ecdsa.PrivateKey) error {
	signBytes, err := e.Message.Body.Hash()
	if err != nil {
		return err
	}
	R, S, err := crypto.Sign(privKey, signBytes)
	if err != nil {
		return err
	}
	e.Message.Signature = crypto.EncodeSignature(R, S)
	return err
}

func (e *Event) Verify() (bool, error) {
	pubBytes := e.Message.Body.Creator
	pubKey := crypto.ToECDSAPub(pubBytes)

	signBytes, err := e.Message.Body.Hash()
	if err != nil {
		return false, err
	}

	r, s, err := crypto.DecodeSignature(e.Message.Signature)
	if err != nil {
		return false, err
	}

	return crypto.Verify(pubKey, signBytes, r, s), nil
}

//json encoding of body and signature
func (e *Event) Marshal() ([]byte, error) {
	var b bytes.Buffer
	enc := json.NewEncoder(&b)
	if err := enc.Encode(e.Message); err != nil {
		return nil, err
	}
	return b.Bytes(), nil
}

func (e *Event) Unmarshal(data []byte) error {
	b := bytes.NewBuffer(data)
	dec := json.NewDecoder(b) //will read from b
	return dec.Decode(&e.Message)
}

//sha256 hash of body
func (e *Event) Hash() ([]byte, error) {
	if len(e.Message.hash) == 0 {
		hash, err := e.Message.Body.Hash()
		if err != nil {
			return nil, err
		}
		e.Message.hash = hash
	}
	return e.Message.hash, nil
}

func (e *Event) Hex() string {
	if e.Message.hex == "" {
		hash, _ := e.Hash()
		e.Message.hex = fmt.Sprintf("0x%X", hash)
	}
	return e.Message.hex
}

func (e *Event) SetRound(r int64) {
	if e.round == nil {
		e.round = new(int64)
	}
	*e.round = r
}

func (e *Event) SetLamportTimestamp(t int64) {
	if e.lamportTimestamp == nil {
		e.lamportTimestamp = new(int64)
	}
	*e.lamportTimestamp = t
}

func (e *Event) SetRoundReceived(rr int64) {
	if e.roundReceived == nil {
		e.roundReceived = new(int64)
	}
	*e.roundReceived = rr
}

func (e *Event) SetWireInfo(selfParentIndex,
	otherParentCreatorID,
	otherParentIndex,
	creatorID int64) {
	e.Message.Body.selfParentIndex = selfParentIndex
	e.Message.Body.otherParentCreatorID = otherParentCreatorID
	e.Message.Body.otherParentIndex = otherParentIndex
	e.Message.Body.creatorID = creatorID
}

func (e *Event) WireBlockSignatures() []WireBlockSignature {
	if e.Message.Body.BlockSignatures != nil {
		wireSignatures := make([]WireBlockSignature, len(e.Message.Body.BlockSignatures))
		for i, bs := range e.Message.Body.BlockSignatures {
			wireSignatures[i] = bs.ToWire()
		}

		return wireSignatures
	}
	return nil
}

func (e *Event) ToWire() WireEvent {

	return WireEvent{
		Body: WireBody{
			Transactions:         e.Message.Body.Transactions,
			InternalTransactions: e.Message.Body.InternalTransactions,
			SelfParentIndex:      e.Message.Body.selfParentIndex,
			OtherParentCreatorID: e.Message.Body.otherParentCreatorID,
			OtherParentIndex:     e.Message.Body.otherParentIndex,
			CreatorID:            e.Message.Body.creatorID,
			Index:                e.Message.Body.Index,
			BlockSignatures:      e.WireBlockSignatures(),
		},
<<<<<<< HEAD
		Signature: e.Message.Signature,
		FlagTable: e.Message.FlagTable,
=======
		Signature:    e.Signature,
		FlagTable:    e.FlagTable,
		WitnessProof: e.WitnessProof,
>>>>>>> b83d9e65
	}
}

// ReplaceFlagTable replaces flag table.
func (e *Event) ReplaceFlagTable(flagTable map[string]int) (err error) {
	e.FlagTable, err = json.Marshal(flagTable)
	return err
}

// GetFlagTable returns the flag table.
func (e *Event) GetFlagTable() (result map[string]int64, err error) {
	result = make(map[string]int64)
	err = json.Unmarshal(e.Message.FlagTable, &result)
	return result, err
}

// MergeFlagTable returns merged flag table object.
func (e *Event) MergeFlagTable(
	dst map[string]int64) (result map[string]int64, err error) {
	src := make(map[string]int64)
	if err := json.Unmarshal(e.Message.FlagTable, &src); err != nil {
		return nil, err
	}

	for id, flag := range dst {
		if src[id] == 0 && flag == 1 {
			src[id] = 1
		}
	}
	return src, err
}

func rootSelfParent(participantID int64) string {
	return fmt.Sprintf("Root%d", participantID)
}

/*******************************************************************************
Sorting
*******************************************************************************/

// ByTopologicalOrder implements sort.Interface for []Event based on
// the topologicalIndex field.
// THIS IS A PARTIAL ORDER
type ByTopologicalOrder []Event

func (a ByTopologicalOrder) Len() int      { return len(a) }
func (a ByTopologicalOrder) Swap(i, j int) { a[i], a[j] = a[j], a[i] }
func (a ByTopologicalOrder) Less(i, j int) bool {
	return a[i].Message.topologicalIndex < a[j].Message.topologicalIndex
}

// ByLamportTimestamp implements sort.Interface for []Event based on
// the lamportTimestamp field.
// THIS IS A TOTAL ORDER
type ByLamportTimestamp []Event

func (a ByLamportTimestamp) Len() int      { return len(a) }
func (a ByLamportTimestamp) Swap(i, j int) { a[i], a[j] = a[j], a[i] }
func (a ByLamportTimestamp) Less(i, j int) bool {
	it, jt := int64(-1), int64(-1)
	if a[i].lamportTimestamp != nil {
		it = *a[i].lamportTimestamp
	}
	if a[j].lamportTimestamp != nil {
		jt = *a[j].lamportTimestamp
	}
	if it != jt {
		return it < jt
	}

	wsi, _, _ := crypto.DecodeSignature(a[i].Message.Signature)
	wsj, _, _ := crypto.DecodeSignature(a[j].Message.Signature)
	return wsi.Cmp(wsj) < 0
}

/*******************************************************************************
 WireEvent
*******************************************************************************/

type WireBody struct {
	Transactions         [][]byte
	InternalTransactions []InternalTransaction
	BlockSignatures      []WireBlockSignature

	SelfParentIndex      int64
	OtherParentCreatorID int64
	OtherParentIndex     int64
	CreatorID            int64

	Index int64
}

type WireEvent struct {
	Body         WireBody
	Signature    string
	FlagTable    []byte
	WitnessProof []string
}

func (we *WireEvent) BlockSignatures(validator []byte) []BlockSignature {
	if we.Body.BlockSignatures != nil {
		blockSignatures := make([]BlockSignature, len(we.Body.BlockSignatures))
		for k, bs := range we.Body.BlockSignatures {
			blockSignatures[k] = BlockSignature{
				Validator: validator,
				Index:     bs.Index,
				Signature: bs.Signature,
			}
		}
		return blockSignatures
	}
	return nil
}<|MERGE_RESOLUTION|>--- conflicted
+++ resolved
@@ -324,14 +324,9 @@
 			Index:                e.Message.Body.Index,
 			BlockSignatures:      e.WireBlockSignatures(),
 		},
-<<<<<<< HEAD
 		Signature: e.Message.Signature,
 		FlagTable: e.Message.FlagTable,
-=======
-		Signature:    e.Signature,
-		FlagTable:    e.FlagTable,
 		WitnessProof: e.WitnessProof,
->>>>>>> b83d9e65
 	}
 }
 

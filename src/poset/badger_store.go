package poset

import (
	"fmt"
	"github.com/Fantom-foundation/go-lachesis/src/utils"
	"os"
	"strconv"

	cm "github.com/Fantom-foundation/go-lachesis/src/common"
	"github.com/Fantom-foundation/go-lachesis/src/peers"
	"github.com/dgraph-io/badger"
	"github.com/golang/protobuf/proto"
)

const (
	participantPrefix   = "participant"
	rootSuffix          = "root"
	roundCreatedPrefix  = "roundCreated"
	roundReceivedPrefix = "roundReceived"
	topoPrefix          = "topo"
	blockPrefix         = "block"
	framePrefix         = "frame"
)

// BadgerStore struct for badger config data
type BadgerStore struct {
	participants *peers.Peers
	inmemStore   *InmemStore
	db           *badger.DB
	path         string
	needBoostrap bool
}

// NewBadgerStore creates a brand new Store with a new database
func NewBadgerStore(participants *peers.Peers, cacheSize int, path string) (*BadgerStore, error) {
	inmemStore := NewInmemStore(participants, cacheSize)
	opts := badger.DefaultOptions
	opts.Dir = path
	opts.ValueDir = path
	opts.SyncWrites = false
	handle, err := badger.Open(opts)
	if err != nil {
		return nil, err
	}
	store := &BadgerStore{
		participants: participants,
		inmemStore:   inmemStore,
		db:           handle,
		path:         path,
	}
	if err := store.dbSetParticipants(participants); err != nil {
		return nil, err
	}
	if err := store.dbSetRoots(inmemStore.rootsByParticipant); err != nil {
		return nil, err
	}
	return store, nil
}

// LoadBadgerStore creates a Store from an existing database
func LoadBadgerStore(cacheSize int, path string) (*BadgerStore, error) {

	if _, err := os.Stat(path); err != nil {
		return nil, err
	}

	opts := badger.DefaultOptions
	opts.Dir = path
	opts.ValueDir = path
	opts.SyncWrites = false
	handle, err := badger.Open(opts)
	if err != nil {
		return nil, err
	}
	store := &BadgerStore{
		db:           handle,
		path:         path,
		needBoostrap: true,
	}

	participants, err := store.dbGetParticipants()
	if err != nil {
		return nil, err
	}

	inmemStore := NewInmemStore(participants, cacheSize)

	// read roots from db and put them in InmemStore
	roots := make(map[string]Root)
	for p := range participants.ByPubKey {
		root, err := store.dbGetRoot(p)
		if err != nil {
			return nil, err
		}
		roots[p] = root
	}

	if err := inmemStore.Reset(roots); err != nil {
		return nil, err
	}

	store.participants = participants
	store.inmemStore = inmemStore

	return store, nil
}

// LoadOrCreateBadgerStore load or create a new badger store
func LoadOrCreateBadgerStore(participants *peers.Peers, cacheSize int, path string) (*BadgerStore, error) {
	store, err := LoadBadgerStore(cacheSize, path)

	if err != nil {
		fmt.Println("Could not load store - creating new")
		store, err = NewBadgerStore(participants, cacheSize, path)

		if err != nil {
			return nil, err
		}
	}

	return store, nil
}

// ==============================================================================
// Keys

func topologicalEventKey(index int64) []byte {
	return []byte(fmt.Sprintf("%s_%09d", topoPrefix, index))
}

func participantKey(participant string) []byte {
	return []byte(fmt.Sprintf("%s_%s", participantPrefix, participant))
}

func participantEventKey(participant string, index int64) []byte {
	return []byte(fmt.Sprintf("%s__event_%09d", participant, index))
}

func participantRootKey(participant string) []byte {
	return []byte(fmt.Sprintf("%s_%s", participant, rootSuffix))
}

func roundCreatedKey(index int64) []byte {
	return []byte(fmt.Sprintf("%s_%09d", roundCreatedPrefix, index))
}

func roundReceivedKey(index int64) []byte {
	return []byte(fmt.Sprintf("%s_%09d", roundReceivedPrefix, index))
}
func blockKey(index int64) []byte {
	return []byte(fmt.Sprintf("%s_%09d", blockPrefix, index))
}

func frameKey(index int64) []byte {
	return []byte(fmt.Sprintf("%s_%09d", framePrefix, index))
}

// ==============================================================================
// Implement the Store interface

// CacheSize returns the cache size for the store
func (s *BadgerStore) CacheSize() int {
	return s.inmemStore.CacheSize()
}

// Participants returns all participants in the store
func (s *BadgerStore) Participants() (*peers.Peers, error) {
	return s.participants, nil
}

<<<<<<< HEAD
// Get PubKey map of peers
func (s *BadgerStore) RepertoireByPubKey() map[string]*peers.Peer {
	return s.inmemStore.RepertoireByPubKey()
}

// Get ID map of peers
func (s *BadgerStore) RepertoireByID() map[int64]*peers.Peer {
	return s.inmemStore.RepertoireByID()
}
=======
// RootsBySelfParent returns the roots for the self parent
>>>>>>> 83d03f42
func (s *BadgerStore) RootsBySelfParent() (map[string]Root, error) {
	return s.inmemStore.RootsBySelfParent()
}

// GetEventBlock get specific event block by key
func (s *BadgerStore) GetEventBlock(key string) (event Event, err error) {
	// try to get it from cache
	event, err = s.inmemStore.GetEventBlock(key)
	// if not in cache, try to get it from db
	if err != nil {
		event, err = s.dbGetEventBlock(key)
	}
	return event, mapError(err, "Event", key)
}

// SetEvent set a specific event
func (s *BadgerStore) SetEvent(event Event) error {
	// try to add it to the cache
	if err := s.inmemStore.SetEvent(event); err != nil {
		return err
	}
	// try to add it to the db
	return s.dbSetEvents([]Event{event})
}

// ParticipantEvents return all participant events
func (s *BadgerStore) ParticipantEvents(participant string, skip int64) ([]string, error) {
	res, err := s.inmemStore.ParticipantEvents(participant, skip)
	if err != nil {
		res, err = s.dbParticipantEvents(participant, skip)
	}
	return res, err
}

// ParticipantEvent get specific participant event
func (s *BadgerStore) ParticipantEvent(participant string, index int64) (string, error) {
	result, err := s.inmemStore.ParticipantEvent(participant, index)
	if err != nil {
		result, err = s.dbParticipantEvent(participant, index)
	}
	return result, mapError(err, "ParticipantEvent", string(participantEventKey(participant, index)))
}

// LastEventFrom returns the last event for a particpant
func (s *BadgerStore) LastEventFrom(participant string) (last string, isRoot bool, err error) {
	return s.inmemStore.LastEventFrom(participant)
}

// LastConsensusEventFrom returns the last consensus events for a participant
func (s *BadgerStore) LastConsensusEventFrom(participant string) (last string, isRoot bool, err error) {
	return s.inmemStore.LastConsensusEventFrom(participant)
}

// KnownEvents returns all known events
func (s *BadgerStore) KnownEvents() map[int64]int64 {
	known := make(map[int64]int64)
	for p, pid := range s.participants.ByPubKey {
		index := int64(-1)
		last, isRoot, err := s.LastEventFrom(p)
		if err == nil {
			if isRoot {
				root, err := s.GetRoot(p)
				if err != nil {
					index = root.SelfParent.Index
				}
			} else {
				lastEvent, err := s.GetEventBlock(last)
				if err == nil {
					index = lastEvent.Index()
				}
			}

		}
		known[pid.ID] = index
	}
	return known
}

// ConsensusEvents returns all consensus events
func (s *BadgerStore) ConsensusEvents() []string {
	return s.inmemStore.ConsensusEvents()
}

// ConsensusEventsCount returns the count for all known consensus events
func (s *BadgerStore) ConsensusEventsCount() int64 {
	return s.inmemStore.ConsensusEventsCount()
}

// AddConsensusEvent adds a consensus event to the store
func (s *BadgerStore) AddConsensusEvent(event Event) error {
	return s.inmemStore.AddConsensusEvent(event)
}

<<<<<<< HEAD
// retrieve created round by id from cache or store
func (s *BadgerStore) GetRoundCreated(r int64) (RoundCreated, error) {
	res, err := s.inmemStore.GetRoundCreated(r)
=======
// GetRound gets the round info for a given index
func (s *BadgerStore) GetRound(r int64) (RoundInfo, error) {
	res, err := s.inmemStore.GetRound(r)
>>>>>>> 83d03f42
	if err != nil {
		res, err = s.dbGetRoundCreated(r)
	}
	return res, mapError(err, "RoundCreated", string(roundCreatedKey(r)))
}

<<<<<<< HEAD
// cache and set created round by id
func (s *BadgerStore) SetRoundCreated(r int64, round RoundCreated) error {
	if err := s.inmemStore.SetRoundCreated(r, round); err != nil {
=======
// SetRound sets the round info for a given index
func (s *BadgerStore) SetRound(r int64, round RoundInfo) error {
	if err := s.inmemStore.SetRound(r, round); err != nil {
>>>>>>> 83d03f42
		return err
	}
	return s.dbSetRoundCreated(r, round)
}

// retrieve received round by id from cache or store
func (s *BadgerStore) GetRoundReceived(r int64) (RoundReceived, error) {
	res, err := s.inmemStore.GetRoundReceived(r)
	if err != nil {
		res, err = s.dbGetRoundReceived(r)
	}
	return res, mapError(err, "RoundReceived", string(roundReceivedKey(r)))
}

// cache and set received round by id
func (s *BadgerStore) SetRoundReceived(r int64, round RoundReceived) error {
	if err := s.inmemStore.SetRoundReceived(r, round); err != nil {
		return err
	}
	return s.dbSetRoundReceived(r, round)
}

// LastRound returns the last round for the store
func (s *BadgerStore) LastRound() int64 {
	return s.inmemStore.LastRound()
}

// RoundClothos returns all clothos for a round
func (s *BadgerStore) RoundClothos(r int64) []string {
	round, err := s.GetRoundCreated(r)
	if err != nil {
		return []string{}
	}
	return round.Clotho()
}

// RoundEvents returns all events for a round
func (s *BadgerStore) RoundEvents(r int64) int {
	round, err := s.GetRoundCreated(r)
	if err != nil {
		return 0
	}
	return len(round.Message.Events)
}

// GetRoot returns the root for a participant
func (s *BadgerStore) GetRoot(participant string) (Root, error) {
	root, err := s.inmemStore.GetRoot(participant)
	if err != nil {
		root, err = s.dbGetRoot(participant)
	}
	return root, mapError(err, "Root", string(participantRootKey(participant)))
}

// GetBlock returns the block for a given index
func (s *BadgerStore) GetBlock(rr int64) (Block, error) {
	res, err := s.inmemStore.GetBlock(rr)
	if err != nil {
		res, err = s.dbGetBlock(rr)
	}
	return res, mapError(err, "Block", string(blockKey(rr)))
}

// SetBlock add a block
func (s *BadgerStore) SetBlock(block Block) error {
	if err := s.inmemStore.SetBlock(block); err != nil {
		return err
	}
	return s.dbSetBlock(block)
}

// LastBlockIndex returns the last block index (height)
func (s *BadgerStore) LastBlockIndex() int64 {
	return s.inmemStore.LastBlockIndex()
}

// GetFrame returns a specific frame for the index
func (s *BadgerStore) GetFrame(rr int64) (Frame, error) {
	res, err := s.inmemStore.GetFrame(rr)
	if err != nil {
		res, err = s.dbGetFrame(rr)
	}
	return res, mapError(err, "Frame", string(frameKey(rr)))
}

// SetFrame add a frame
func (s *BadgerStore) SetFrame(frame Frame) error {
	if err := s.inmemStore.SetFrame(frame); err != nil {
		return err
	}
	return s.dbSetFrame(frame)
}

// Reset all roots
func (s *BadgerStore) Reset(roots map[string]Root) error {
	return s.inmemStore.Reset(roots)
}

// Close badger
func (s *BadgerStore) Close() error {
	if err := s.inmemStore.Close(); err != nil {
		return err
	}
	return s.db.Close()
}

// NeedBoostrap checks if bootstrapping is required
func (s *BadgerStore) NeedBoostrap() bool {
	return s.needBoostrap
}

// StorePath returns the path to the file on disk
func (s *BadgerStore) StorePath() string {
	return s.path
}

// ++++++++++++++++++++++++++++++++++++++++++++++++++++++++++++++++++++++++++++++
// DB Methods

func (s *BadgerStore) dbGetEventBlock(key string) (Event, error) {
	var eventBytes []byte
	err := s.db.View(func(txn *badger.Txn) error {
		item, err := txn.Get([]byte(key))
		if err != nil {
			return err
		}
		err = item.Value(func(val []byte) error {
			eventBytes = val
			return nil
		})
		return err
	})

	if err != nil {
		return Event{}, err
	}

	event := new(Event)
	if err := event.ProtoUnmarshal(eventBytes); err != nil {
		return Event{}, err
	}

	return *event, nil
}

func (s *BadgerStore) dbSetEvents(events []Event) error {
	tx := s.db.NewTransaction(true)
	defer tx.Discard()

	for _, event := range events {
		eventHex := event.Hex()
		val, err := event.ProtoMarshal()
		if err != nil {
			return err
		}
		// check if it already exists
		existent := false
		val2, err := tx.Get([]byte(eventHex))
		if err != nil && !isDBKeyNotFound(err) {
			return err
		}
		if val2 != nil {
			existent = true
		}
<<<<<<< HEAD
=======

>>>>>>> 83d03f42
		// insert [event hash] => [event bytes]
		if err := tx.Set([]byte(eventHex), val); err != nil {
			return err
		}

<<<<<<< HEAD
		if existent {
			// insert [topo_index] => [event hash]
=======
		if !existent {
			//insert [topo_index] => [event hash]
>>>>>>> 83d03f42
			topoKey := topologicalEventKey(event.Message.TopologicalIndex)
			if err := tx.Set(topoKey, []byte(eventHex)); err != nil {
				return err
			}
<<<<<<< HEAD
			// insert [participant_index] => [event hash]
			peKey := participantEventKey(event.Creator(), event.Index())
=======
			//insert [participant_index] => [event hash]
			peKey := participantEventKey(event.GetCreator(), event.Index())
>>>>>>> 83d03f42
			if err := tx.Set(peKey, []byte(eventHex)); err != nil {
				return err
			}
		}
	}
	return tx.Commit(nil)
}

func (s *BadgerStore) dbTopologicalEvents() ([]Event, error) {
	var res []Event
	var evKey string
	t := int64(0)
	err := s.db.View(func(txn *badger.Txn) error {
		key := topologicalEventKey(t)
		item, errr := txn.Get(key)
		for errr == nil {
			errrr := item.Value(func(v []byte) error {
				evKey = string(v)
				return nil
			})
			if errrr != nil {
				break
			}

			eventItem, err := txn.Get([]byte(evKey))
			if err != nil {
				return err
			}
			err = eventItem.Value(func(eventBytes []byte) error {
				event := &Event{
					roundReceived:    RoundNIL,
					round:            RoundNIL,
					lamportTimestamp: LamportTimestampNIL,
				}

				if err := event.ProtoUnmarshal(eventBytes); err != nil {
					return err
				}
				res = append(res, *event)
				return nil
			})
			if err != nil {
				return err
			}

			t++
			key = topologicalEventKey(t)
			item, errr = txn.Get(key)
		}

		if !isDBKeyNotFound(errr) {
			return errr
		}

		return nil
	})

	return res, err
}

func (s *BadgerStore) dbParticipantEvents(participant string, skip int64) ([]string, error) {
	var res []string
	err := s.db.View(func(txn *badger.Txn) error {
		i := skip + 1
		key := participantEventKey(participant, i)
		item, errr := txn.Get(key)
		for errr == nil {
			errrr := item.Value(func(v []byte) error {
				res = append(res, string(v))
				return nil
			})
			if errrr != nil {
				break
			}

			i++
			key = participantEventKey(participant, i)
			item, errr = txn.Get(key)
		}

		if !isDBKeyNotFound(errr) {
			return errr
		}

		return nil
	})
	return res, err
}

func (s *BadgerStore) dbParticipantEvent(participant string, index int64) (string, error) {
	var data []byte
	key := participantEventKey(participant, index)
	err := s.db.View(func(txn *badger.Txn) error {
		item, err := txn.Get(key)
		if err != nil {
			return err
		}
		err = item.Value(func(val []byte) error {
			data = val
			return nil
		})
		return err
	})
	if err != nil {
		return "", err
	}
	return string(data), nil
}

func (s *BadgerStore) dbSetRoots(roots map[string]Root) error {
	tx := s.db.NewTransaction(true)
	defer tx.Discard()
	for participant, root := range roots {
		val, err := root.ProtoMarshal()
		if err != nil {
			return err
		}
		key := participantRootKey(participant)
<<<<<<< HEAD
		// 		fmt.Println("Setting root", participant, "->", key)
		// insert [participant_root] => [root bytes]
=======
		//		fmt.Println("Setting root", participant, "->", key)
		//insert [participant_root] => [root bytes]
>>>>>>> 83d03f42
		if err := tx.Set(key, val); err != nil {
			return err
		}
	}
	return tx.Commit(nil)
}

func (s *BadgerStore) dbSetRootEvents(roots map[string]Root) error {
	for participant, root := range roots {
		var creator []byte
		fmt.Sscanf(participant, "0x%X", &creator)
		flagTable := map[string]int64{root.SelfParent.Hash: 1}
		ft, _ := proto.Marshal(&FlagTableWrapper{Body: flagTable})
		body := EventBody{
			Creator: creator, /*s.participants.ByPubKey[participant].PubKey,*/
			Index:   root.SelfParent.Index,
			Parents: []string{"", ""},
		}
		event := Event{
<<<<<<< HEAD
			Message: EventMessage{
				Hex:              root.SelfParent.Hash,
=======
			Message: &EventMessage{
				Hash:             utils.HashFromHex(root.SelfParent.Hash),
>>>>>>> 83d03f42
				CreatorID:        root.SelfParent.CreatorID,
				TopologicalIndex: -1,
				Body:             &body,
				FlagTable:        ft,
<<<<<<< HEAD
				LamportTimestamp: 0,
				Round:            0,
				RoundReceived:    0 /*RoundNIL*/,
=======
>>>>>>> 83d03f42
				ClothoProof:      []string{root.SelfParent.Hash},
			},
			lamportTimestamp: 0,
			round:            0,
			roundReceived:    0, /*RoundNIL*/
		}
		if err := s.SetEvent(event); err != nil {
			return err
		}
	}
	return nil
}

func (s *BadgerStore) dbGetRoot(participant string) (Root, error) {
	var rootBytes []byte
	key := participantRootKey(participant)
	err := s.db.View(func(txn *badger.Txn) error {
		item, err := txn.Get(key)
		if err != nil {
			return err
		}
		err = item.Value(func(val []byte) error {
			rootBytes = val
			return nil
		})
		return err
	})

	if err != nil {
		return Root{}, err
	}

	root := new(Root)
	if err := root.ProtoUnmarshal(rootBytes); err != nil {
		return Root{}, err
	}

	return *root, nil
}

func (s *BadgerStore) dbGetRoundCreated(index int64) (RoundCreated, error) {
	var roundBytes []byte
	key := roundCreatedKey(index)
	err := s.db.View(func(txn *badger.Txn) error {
		item, err := txn.Get(key)
		if err != nil {
			return err
		}
		err = item.Value(func(val []byte) error {
			roundBytes = val
			return nil
		})
		return err
	})

	if err != nil {
		return *NewRoundCreated(), err
	}

	roundInfo := new(RoundCreated)
	if err := roundInfo.ProtoUnmarshal(roundBytes); err != nil {
		return *NewRoundCreated(), err
	}

	return *roundInfo, nil
}

func (s *BadgerStore) dbSetRoundCreated(index int64, round RoundCreated) error {
	tx := s.db.NewTransaction(true)
	defer tx.Discard()

	key := roundCreatedKey(index)
	val, err := round.ProtoMarshal()
	if err != nil {
		return err
	}

	// insert [round_index] => [round bytes]
	if err := tx.Set(key, val); err != nil {
		return err
	}

	return tx.Commit(nil)
}

func (s *BadgerStore) dbGetRoundReceived(index int64) (RoundReceived, error) {
	var roundBytes []byte
	key := roundReceivedKey(index)
	err := s.db.View(func(txn *badger.Txn) error {
		item, err := txn.Get(key)
		if err != nil {
			return err
		}
		err = item.Value(func(val []byte) error {
			roundBytes = val
			return nil
		})
		return err
	})

	if err != nil {
		return *NewRoundReceived(), err
	}

	roundInfo := new(RoundReceived)
	if err := roundInfo.ProtoUnmarshal(roundBytes); err != nil {
		return *NewRoundReceived(), err
	}
	// In the current design, Queued field must be re-calculated every time for
	// each round. When retrieving a round info from a database, this field
	// should be ignored.
	roundInfo.Message.Queued = false

	return *roundInfo, nil
}

func (s *BadgerStore) dbSetRoundReceived(index int64, round RoundReceived) error {
	tx := s.db.NewTransaction(true)
	defer tx.Discard()

	key := roundReceivedKey(index)
	val, err := round.ProtoMarshal()
	if err != nil {
		return err
	}

	// insert [round_index] => [round bytes]
	if err := tx.Set(key, val); err != nil {
		return err
	}

	return tx.Commit(nil)
}

func (s *BadgerStore) dbGetParticipants() (*peers.Peers, error) {
	res := peers.NewPeers()

	err := s.db.View(func(txn *badger.Txn) error {
		it := txn.NewIterator(badger.DefaultIteratorOptions)
		defer it.Close()
		prefix := []byte(participantPrefix)

		for it.Seek(prefix); it.ValidForPrefix(prefix); it.Next() {
			item := it.Item()
			k := string(item.Key())

			pubKey := k[len(participantPrefix)+1:]

			res.AddPeer(peers.NewPeer(pubKey, ""))
		}

		return nil
	})

	return res, err
}

func (s *BadgerStore) dbSetParticipants(participants *peers.Peers) error {
	tx := s.db.NewTransaction(true)
	defer tx.Discard()

	for participant, id := range participants.ByPubKey {
		key := participantKey(participant)
		val := []byte(strconv.FormatInt(id.ID, 10))
		// insert [participant_participant] => [id]
		if err := tx.Set(key, val); err != nil {
			return err
		}
	}
	return tx.Commit(nil)
}

func (s *BadgerStore) dbGetBlock(index int64) (Block, error) {
	var blockBytes []byte
	key := blockKey(index)
	err := s.db.View(func(txn *badger.Txn) error {
		item, err := txn.Get(key)
		if err != nil {
			return err
		}
		err = item.Value(func(val []byte) error {
			blockBytes = val
			return nil
		})
		return err
	})

	if err != nil {
		return Block{}, err
	}

	block := new(Block)
	if err := block.ProtoUnmarshal(blockBytes); err != nil {
		return Block{}, err
	}

	return *block, nil
}

func (s *BadgerStore) dbSetBlock(block Block) error {
	tx := s.db.NewTransaction(true)
	defer tx.Discard()

	key := blockKey(block.Index())
	val, err := block.ProtoMarshal()
	if err != nil {
		return err
	}

	// insert [index] => [block bytes]
	if err := tx.Set(key, val); err != nil {
		return err
	}

	return tx.Commit(nil)
}

func (s *BadgerStore) dbGetFrame(index int64) (Frame, error) {
	var frameBytes []byte
	key := frameKey(index)
	err := s.db.View(func(txn *badger.Txn) error {
		item, err := txn.Get(key)
		if err != nil {
			return err
		}
		err = item.Value(func(val []byte) error {
			frameBytes = val
			return nil
		})
		return err
	})

	if err != nil {
		return Frame{}, err
	}

	frame := new(Frame)
	if err := frame.ProtoUnmarshal(frameBytes); err != nil {
		return Frame{}, err
	}

	return *frame, nil
}

func (s *BadgerStore) dbSetFrame(frame Frame) error {
	tx := s.db.NewTransaction(true)
	defer tx.Discard()

	key := frameKey(frame.Round)
	val, err := frame.ProtoMarshal()
	if err != nil {
		return err
	}

	// insert [index] => [block bytes]
	if err := tx.Set(key, val); err != nil {
		return err
	}

	return tx.Commit(nil)
}

// ++++++++++++++++++++++++++++++++++++++++++++++++++++++++++++++++++++++++++++++

func isDBKeyNotFound(err error) bool {
	return err == badger.ErrKeyNotFound
}

func mapError(err error, name, key string) error {
	if err != nil {
		if isDBKeyNotFound(err) {
			return cm.NewStoreErr(name, cm.KeyNotFound, key)
		}
	}
	return err
}<|MERGE_RESOLUTION|>--- conflicted
+++ resolved
@@ -2,12 +2,12 @@
 
 import (
 	"fmt"
-	"github.com/Fantom-foundation/go-lachesis/src/utils"
 	"os"
 	"strconv"
 
 	cm "github.com/Fantom-foundation/go-lachesis/src/common"
 	"github.com/Fantom-foundation/go-lachesis/src/peers"
+	"github.com/Fantom-foundation/go-lachesis/src/utils"
 	"github.com/dgraph-io/badger"
 	"github.com/golang/protobuf/proto"
 )
@@ -168,8 +168,7 @@
 	return s.participants, nil
 }
 
-<<<<<<< HEAD
-// Get PubKey map of peers
+// RepertoireByPubKey gets PubKey map of peers
 func (s *BadgerStore) RepertoireByPubKey() map[string]*peers.Peer {
 	return s.inmemStore.RepertoireByPubKey()
 }
@@ -178,9 +177,8 @@
 func (s *BadgerStore) RepertoireByID() map[int64]*peers.Peer {
 	return s.inmemStore.RepertoireByID()
 }
-=======
+
 // RootsBySelfParent returns the roots for the self parent
->>>>>>> 83d03f42
 func (s *BadgerStore) RootsBySelfParent() (map[string]Root, error) {
 	return s.inmemStore.RootsBySelfParent()
 }
@@ -274,36 +272,24 @@
 	return s.inmemStore.AddConsensusEvent(event)
 }
 
-<<<<<<< HEAD
-// retrieve created round by id from cache or store
+// GetRoundCreated gets the created round info for a given index
 func (s *BadgerStore) GetRoundCreated(r int64) (RoundCreated, error) {
 	res, err := s.inmemStore.GetRoundCreated(r)
-=======
-// GetRound gets the round info for a given index
-func (s *BadgerStore) GetRound(r int64) (RoundInfo, error) {
-	res, err := s.inmemStore.GetRound(r)
->>>>>>> 83d03f42
 	if err != nil {
 		res, err = s.dbGetRoundCreated(r)
 	}
 	return res, mapError(err, "RoundCreated", string(roundCreatedKey(r)))
 }
 
-<<<<<<< HEAD
-// cache and set created round by id
+// SetRound sets the created round info for a given index
 func (s *BadgerStore) SetRoundCreated(r int64, round RoundCreated) error {
 	if err := s.inmemStore.SetRoundCreated(r, round); err != nil {
-=======
-// SetRound sets the round info for a given index
-func (s *BadgerStore) SetRound(r int64, round RoundInfo) error {
-	if err := s.inmemStore.SetRound(r, round); err != nil {
->>>>>>> 83d03f42
 		return err
 	}
 	return s.dbSetRoundCreated(r, round)
 }
 
-// retrieve received round by id from cache or store
+// GetRoundReceived gets the received round for a given index
 func (s *BadgerStore) GetRoundReceived(r int64) (RoundReceived, error) {
 	res, err := s.inmemStore.GetRoundReceived(r)
 	if err != nil {
@@ -312,7 +298,7 @@
 	return res, mapError(err, "RoundReceived", string(roundReceivedKey(r)))
 }
 
-// cache and set received round by id
+// SetRoundReceived sets the received round info for a given index
 func (s *BadgerStore) SetRoundReceived(r int64, round RoundReceived) error {
 	if err := s.inmemStore.SetRoundReceived(r, round); err != nil {
 		return err
@@ -462,33 +448,20 @@
 		if val2 != nil {
 			existent = true
 		}
-<<<<<<< HEAD
-=======
-
->>>>>>> 83d03f42
+
 		// insert [event hash] => [event bytes]
 		if err := tx.Set([]byte(eventHex), val); err != nil {
 			return err
 		}
 
-<<<<<<< HEAD
-		if existent {
+		if !existent {
 			// insert [topo_index] => [event hash]
-=======
-		if !existent {
-			//insert [topo_index] => [event hash]
->>>>>>> 83d03f42
 			topoKey := topologicalEventKey(event.Message.TopologicalIndex)
 			if err := tx.Set(topoKey, []byte(eventHex)); err != nil {
 				return err
 			}
-<<<<<<< HEAD
 			// insert [participant_index] => [event hash]
-			peKey := participantEventKey(event.Creator(), event.Index())
-=======
-			//insert [participant_index] => [event hash]
 			peKey := participantEventKey(event.GetCreator(), event.Index())
->>>>>>> 83d03f42
 			if err := tx.Set(peKey, []byte(eventHex)); err != nil {
 				return err
 			}
@@ -607,13 +580,8 @@
 			return err
 		}
 		key := participantRootKey(participant)
-<<<<<<< HEAD
-		// 		fmt.Println("Setting root", participant, "->", key)
+		// fmt.Println("Setting root", participant, "->", key)
 		// insert [participant_root] => [root bytes]
-=======
-		//		fmt.Println("Setting root", participant, "->", key)
-		//insert [participant_root] => [root bytes]
->>>>>>> 83d03f42
 		if err := tx.Set(key, val); err != nil {
 			return err
 		}
@@ -633,23 +601,12 @@
 			Parents: []string{"", ""},
 		}
 		event := Event{
-<<<<<<< HEAD
-			Message: EventMessage{
-				Hex:              root.SelfParent.Hash,
-=======
 			Message: &EventMessage{
 				Hash:             utils.HashFromHex(root.SelfParent.Hash),
->>>>>>> 83d03f42
 				CreatorID:        root.SelfParent.CreatorID,
 				TopologicalIndex: -1,
 				Body:             &body,
 				FlagTable:        ft,
-<<<<<<< HEAD
-				LamportTimestamp: 0,
-				Round:            0,
-				RoundReceived:    0 /*RoundNIL*/,
-=======
->>>>>>> 83d03f42
 				ClothoProof:      []string{root.SelfParent.Hash},
 			},
 			lamportTimestamp: 0,
@@ -713,6 +670,10 @@
 	if err := roundInfo.ProtoUnmarshal(roundBytes); err != nil {
 		return *NewRoundCreated(), err
 	}
+	// In the current design, Queued field must be re-calculated every time for
+	// each round. When retrieving a round info from a database, this field
+	// should be ignored.
+	roundInfo.Message.Queued = false
 
 	return *roundInfo, nil
 }
@@ -758,10 +719,6 @@
 	if err := roundInfo.ProtoUnmarshal(roundBytes); err != nil {
 		return *NewRoundReceived(), err
 	}
-	// In the current design, Queued field must be re-calculated every time for
-	// each round. When retrieving a round info from a database, this field
-	// should be ignored.
-	roundInfo.Message.Queued = false
 
 	return *roundInfo, nil
 }

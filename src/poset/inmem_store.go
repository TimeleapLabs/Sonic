--- conflicted
+++ resolved
@@ -14,20 +14,20 @@
 type InmemStore struct {
 	cacheSize              int
 	participants           *peers.Peers
-	eventCache             *lru.Cache       //hash => Event
-	roundCreatedCache      *lru.Cache       //round number => RoundCreated
-	roundReceivedCache     *lru.Cache       //round received number => RoundReceived
-	blockCache             *lru.Cache       //index => Block
-	frameCache             *lru.Cache       //round received => Frame
-	consensusCache         *cm.RollingIndex //consensus index => hash
+	eventCache             *lru.Cache       // hash => Event
+	roundCreatedCache      *lru.Cache       // round number => RoundCreated
+	roundReceivedCache     *lru.Cache       // round received number => RoundReceived
+	blockCache             *lru.Cache       // index => Block
+	frameCache             *lru.Cache       // round received => Frame
+	consensusCache         *cm.RollingIndex // consensus index => hash
 	totConsensusEvents     int64
 	repertoireByPubKey     map[string]*peers.Peer
 	repertoireByID         map[int64]*peers.Peer
-	participantEventsCache *ParticipantEventsCache //pubkey => Events
-	rootsByParticipant     map[string]Root         //[participant] => Root
-	rootsBySelfParent      map[string]Root         //[Root.SelfParent.Hash] => Root
+	participantEventsCache *ParticipantEventsCache // pubkey => Events
+	rootsByParticipant     map[string]Root         // [participant] => Root
+	rootsBySelfParent      map[string]Root         // [Root.SelfParent.Hash] => Root
 	lastRound              int64
-	lastConsensusEvents    map[string]string //[participant] => hex() of last consensus event
+	lastConsensusEvents    map[string]string // [participant] => hex() of last consensus event
 	lastBlock              int64
 
 	lastRoundLocker          sync.RWMutex
@@ -112,21 +112,8 @@
 }
 
 func (s *InmemStore) setPeers(round int64, participants *peers.Peers) error {
-	//Extend PartipantEventsCache and Roots with new peers
-	//for id, peer := range participants.ById {
+	// Extend PartipantEventsCache and Roots with new peers
 	for _, peer := range participants.ById {
-		//if _, ok := s.participantEventsCache.participants.ById[id]; !ok {
-		//	if err := s.participantEventsCache.AddPeer(peer); err != nil {
-		//		return err
-		//	}
-		//}
-		//
-		//if _, ok := s.rootsByParticipant[peer.PubKeyHex]; !ok {
-		//	root := NewBaseRoot(peer.ID)
-		//	s.rootsByParticipant[peer.PubKeyHex] = root
-		//	s.rootsBySelfParent[root.SelfParent.Hash] = root
-		//}
-
 		s.repertoireByPubKey[peer.PubKeyHex] = peer
 		s.repertoireByID[peer.ID] = peer
 	}
@@ -134,10 +121,12 @@
 	return nil
 }
 
+// retrieve cached PubKey map of peers
 func (s *InmemStore) RepertoireByPubKey() map[string]*peers.Peer {
 	return s.repertoireByPubKey
 }
 
+// retrieve cached ID map of peers
 func (s *InmemStore) RepertoireByID() map[int64]*peers.Peer {
 	return s.repertoireByID
 }
@@ -203,10 +192,10 @@
 }
 
 func (s *InmemStore) LastEventFrom(participant string) (last string, isRoot bool, err error) {
-	//try to get the last event from this participant
+	// try to get the last event from this participant
 	last, err = s.participantEventsCache.GetLast(participant)
 
-	//if there is none, grab the root
+	// if there is none, grab the root
 	if err != nil && cm.Is(err, cm.Empty) {
 		root, ok := s.rootsByParticipant[participant]
 		if ok {
@@ -221,9 +210,9 @@
 }
 
 func (s *InmemStore) LastConsensusEventFrom(participant string) (last string, isRoot bool, err error) {
-	//try to get the last consensus event from this participant
+	// try to get the last consensus event from this participant
 	last, ok := s.lastConsensusEvents[participant]
-	//if there is none, grab the root
+	// if there is none, grab the root
 	if !ok {
 		root, ok := s.rootsByParticipant[participant]
 		if ok {
@@ -273,6 +262,7 @@
 	return nil
 }
 
+// retrieve created round from cache by id
 func (s *InmemStore) GetRoundCreated(r int64) (RoundCreated, error) {
 	res, ok := s.roundCreatedCache.Get(r)
 	if !ok {
@@ -281,6 +271,7 @@
 	return res.(RoundCreated), nil
 }
 
+// store created round in cache by id
 func (s *InmemStore) SetRoundCreated(r int64, round RoundCreated) error {
 	s.lastRoundLocker.Lock()
 	defer s.lastRoundLocker.Unlock()
@@ -291,6 +282,7 @@
 	return nil
 }
 
+// get received round from cache by id
 func (s *InmemStore) GetRoundReceived(r int64) (RoundReceived, error) {
 	res, ok := s.roundReceivedCache.Get(r)
 	if !ok {
@@ -299,6 +291,7 @@
 	return res.(RoundReceived), nil
 }
 
+// store received round in cache by id
 func (s *InmemStore) SetRoundReceived(r int64, round RoundReceived) error {
 	s.lastRoundLocker.Lock()
 	defer s.lastRoundLocker.Unlock()
@@ -315,13 +308,8 @@
 	return s.lastRound
 }
 
-<<<<<<< HEAD
-func (s *InmemStore) RoundWitnesses(r int64) []string {
+func (s *InmemStore) RoundClothos(r int64) []string {
 	round, err := s.GetRoundCreated(r)
-=======
-func (s *InmemStore) RoundClothos(r int64) []string {
-	round, err := s.GetRound(r)
->>>>>>> da652829
 	if err != nil {
 		return []string{}
 	}

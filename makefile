BUILD_TAGS?=lachesis

# vendor uses Glide to install all the Go dependencies in vendor/
vendor:
	glide install

# install compiles and places the binary in GOPATH/bin
install:
	go install --ldflags '-extldflags "-static"' \
<<<<<<< HEAD
		--ldflags "-X github.com/andrecronje/lachesis/version.GitCommit=`git rev-parse HEAD`" \
		./cmd/lachesis
=======
		--ldflags "-X github.com/mosaicnetworks/babble/src/version.GitCommit=`git rev-parse HEAD`" \
		./cmd/babble
>>>>>>> 005b136a

# build compiles and places the binary in /build
build:
	CGO_ENABLED=0 go build \
<<<<<<< HEAD
		--ldflags "-X github.com/andrecronje/lachesis/version.GitCommit=`git rev-parse HEAD`" \
		-o build/lachesis ./cmd/lachesis/
=======
		--ldflags "-X github.com/mosaicnetworks/babble/src/version.GitCommit=`git rev-parse HEAD`" \
		-o build/babble ./cmd/babble/
>>>>>>> 005b136a

# dist builds binaries for all platforms and packages them for distribution
dist:
	@BUILD_TAGS='$(BUILD_TAGS)' sh -c "'$(CURDIR)/scripts/dist.sh'"

test:
	glide novendor | xargs go test

.PHONY: vendor install build dist test<|MERGE_RESOLUTION|>--- conflicted
+++ resolved
@@ -7,24 +7,14 @@
 # install compiles and places the binary in GOPATH/bin
 install:
 	go install --ldflags '-extldflags "-static"' \
-<<<<<<< HEAD
-		--ldflags "-X github.com/andrecronje/lachesis/version.GitCommit=`git rev-parse HEAD`" \
-		./cmd/lachesis
-=======
 		--ldflags "-X github.com/mosaicnetworks/babble/src/version.GitCommit=`git rev-parse HEAD`" \
 		./cmd/babble
->>>>>>> 005b136a
 
 # build compiles and places the binary in /build
 build:
 	CGO_ENABLED=0 go build \
-<<<<<<< HEAD
-		--ldflags "-X github.com/andrecronje/lachesis/version.GitCommit=`git rev-parse HEAD`" \
-		-o build/lachesis ./cmd/lachesis/
-=======
 		--ldflags "-X github.com/mosaicnetworks/babble/src/version.GitCommit=`git rev-parse HEAD`" \
 		-o build/babble ./cmd/babble/
->>>>>>> 005b136a
 
 # dist builds binaries for all platforms and packages them for distribution
 dist:

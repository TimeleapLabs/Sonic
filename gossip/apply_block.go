--- conflicted
+++ resolved
@@ -22,21 +22,12 @@
 	newStateHash common.Hash,
 	newValidators pos.Validators,
 ) {
-<<<<<<< HEAD
+	confirmBlocksMeter.Inc(1)
+
 	evmProcessor := evmcore.NewStateProcessor(params.AllEthashProtocolChanges, s.GetEvmStateReader())
 
 	// Assemble block data
-	evmHeader := evmcore.ToEvmHeader(block)
 	evmBlock := &evmcore.EvmBlock{
-		EvmHeader:    *evmHeader,
-=======
-	confirmBlocksMeter.Inc(1)
-
-	evmProcessor := evm_core.NewStateProcessor(params.AllEthashProtocolChanges, s.GetEvmStateReader())
-
-	// Assemble block data
-	evmBlock := &evm_core.EvmBlock{
->>>>>>> 227606e0
 		Transactions: make(types.Transactions, 0, len(block.Events)*10),
 	}
 	txPositions := make(map[common.Hash]TxPosition)
@@ -60,7 +51,7 @@
 		}
 	}
 	txHash := types.DeriveSha(evmBlock.Transactions)
-	evmBlock.EvmHeader = *evm_core.ToEvmHeader(block, txHash)
+	evmBlock.EvmHeader = *evmcore.ToEvmHeader(block, txHash)
 
 	s.occurredTxs.CollectConfirmedTxs(evmBlock.Transactions) // TODO collect all the confirmed txs, not only block txs
 	confirmTxnsMeter.Inc(int64(evmBlock.Transactions.Len()))
